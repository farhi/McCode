/*******************************************************************************
*
* McStas, neutron ray-tracing package
*         Copyright 1997-2002, All rights reserved
*         Risoe National Laboratory, Roskilde, Denmark
*         Institut Laue Langevin, Grenoble, France
*
* Component: Single_crystal
*
* %I
* Written by: Kristian Nielsen
* Date: December 1999
* Origin: Risoe
* Modified by: EF, 22nd Apr 2003 : now uses Read_Table library
* Modified by: M. Schulz, March 2012 : allow to curve the crystal planes
* Modified by: EF, PW, May 2014: code efficiency improvement when SPLIT is used
* Modified by: EF, PW, 2015: powder/PG and texture mode
* Modified by: PW, May 2017: Remove statement about being under validation
* Modified by: PW, June 2017: Doc updates
* Modified by: PW, Feb 2018: GPU edits
*
* Mosaic single crystal with multiple scattering vectors, optimised for speed
* with large crystals and many reflections.
*
* %D
* Single crystal with mosaic. Delta-D/D option for finite-size effects.
* Rectangular geometry. Multiple scattering and secondary extinction included.
* The mosaic may EITHER be specified isotropic by setting the mosaic input
* parameter, OR anisotropic by setting the mosaic_a, mosaic_b, and mosaic_c
* parameters.
* The crystal lattice can be bent locally, keeping the external geometry unchanged.
* Curvature is spherical along vertical and horizontal axes.
*
* <b>Speed/stat optimisation using SPLIT</b>
* In order to dramatically improve the simulation efficiency, we recommend to
* use a SPLIT keyword on this component (or prior to it), as well as to disable
* the multiple scattering handling by setting order=1. This is especially powerful
* for large reflection lists such as with macromolecular proteins. When an incoming
* particle is identical to the preceeding, reciprocal space initialisation is 
* skipped, and a Monte Carlo choice is done on available reflections from the last
* repciprocal space calculation! To assist the user in choosing a "relevant" value
* of the SPLIT, a rolling average of the number of available reflections is
* calculated and presented in the component output.
*
* <b>Mosacitiy modes:</b>
* The component features three independent ways of parametrising mosaicity:
*  a) The original algorithm where mosaicity is implemented by extending each 
*     reflection by a Gaussian "cigar" in reciprocal space, characterised by
*     the parameters mosaic and delta_d_d. 
*     (Also known as "isotropic mosaicity".)
*  b) A similar mode where mosaicities can be non-isotropic and given as the
*     parameters mosaic_a, mosaic_b and mosaic_c, around the unit cell axes.
*     (Also known as "anisotropic mosaicity".)
*  c) Given two "macroscopically"/experimentally measured width/mosaicities 
*     of two independent reflections, parametrised by the list 
*     mosaic_AB = {mos_a, mos_b, a_h, a_k, a_l, b_h, b_k, b_l}, a set of 
*     microscopic mosaicities as in b) are estimated (internally) and applied.
*     (Also known as "phenomenological mosaicity".)
*     
* <b>Powder- and PG-mode</b>
* When these two modes are used (powder=1 or PG=1), a randomised transformation
* of the particle direction is made before and after scattering, thereby letting 
* the single crystal behave as a crystallite of either a powder (crystallite
* orientation fully randomised) or pyrolytic graphite (crystallite randomised around
* the c-axis).
* 
* <b>Curved crystal mode</b>
* The component features a method to curve the lattice planes slightly with respect
* to the outer geometry of the crystal. The method is implemented as a transformation
* on the particle direction vector, and should be used only in cases where
*  a) The reflection lattice vector is ~ orthogonal to the crystal surface
*  b) The modelled curvarture is "small" with respect to the crystal surface
* 
* <b>Sample shape:</b>
* Sample shape may be a cylinder, a sphere, a box or any other shape
*   box/plate:       xwidth x yheight x zdepth
*   cylinder:        radius x yheight
*   sphere:          radius (yheight=0)
*   any shape:       geometry=OFF file
*
*   The complex geometry option handles any closed non-convex polyhedra.
*   It computes the intersection points of the neutron ray with the object
*   transparently, so that it can be used like a regular sample object.
*   It supports the PLY, OFF and NOFF file format but not COFF (colored faces).
*   Such files may be generated from XYZ data using:
*     qhull < coordinates.xyz Qx Qv Tv o > geomview.off
*   or
*     powercrust coordinates.xyz
*   and viewed with geomview or java -jar jroff.jar (see below).
*   The default size of the object depends on the OFF file data, but its
*   bounding box may be resized using xwidth,yheight and zdepth.
*
* <b>Crystal definition file format</b>
* Crystal structure is specified with an ascii data file. Each line contains
* 4 or more numbers, separated by white spaces:
*
*       h k l ... F2
*
* The first three numbers are the (h,k,l) indices of the reciprocal lattice
* point, and the 7-th number is the value of the structure factor |F|**2, in
* barns. The rest of the numbers are not used; the file is in the format
* output by the Crystallographica program.
* The reflection list should be ordered by decreasing d-spacing values.
* Lines begining by '#' are read as comments (ignored). Most sample parameters
* may be defined from the data file header, following the same mechanism as
* PowderN.
*
* Current data file header keywords include, for data format specification:
*    #column_h <index of the Bragg Qh column>
*    #column_k <index of the Bragg Qk column>
*    #column_l <index of the Bragg Ql column>
*    #column_F2 <index of the squared str. factor '|F|^2' column [b]>
*    #column_F  <index of the structure factor norm '|F|' column>
* and for material specification:
*    #sigma_abs <value of absorption cross section [barns]>
*    #sigma_inc <value of incoherent cross section [barns]>
*    #Delta_d/d <value of Detla_d/d width for all lines>
*    #lattice_a <value of the a lattice parameter [Angs]>
*    #lattice_b <value of the b lattice parameter [Angs]>
*    #lattice_c <value of the c lattice parameter [Angs]>
*    #lattice_aa <value of the alpha lattice angle [deg]>
*    #lattice_bb <value of the beta  lattice angle [deg]>
*    #lattice_cc <value of the gamma lattice angle [deg]>
*
* See the Component Manual for more defails.
*
* Example: Single_crystal(xwidth=0.01, yheight=0.01, zdepth=0.01, mosaic = 5, reflections="YBaCuO.lau")
*
* A PG graphite crystal plate, cut for (002) reflections
*   Single_crystal(xwidth = 0.002, yheight = 0.1, zdepth = 0.1,
*     mosaic = 30, reflections = "C_graphite.lau",
*     ax=0,      ay=2.14,   az=-1.24,
*     bx = 0,    by = 0,    bz =  2.47,
*     cx = 6.71, cy = 0,    cz =  0)
*
* A leucine protein, without multiple scattering
*   Single_crystal(xwidth=0.005, yheight=0.005, zdepth=0.005,
*     mosaic = 5, reflections="leucine.lau", order=1)
*
* A Vanadium incoherent elastic scattering with multiple scattering
*   Single_crystal(xwidth=0.01, yheight=0.01, zdepth=0.01,
*           reflections="", sigma_abs=5.08, sigma_inc=4.935,
*           ax=3.0282, by=3.0282, cz=3.0282/2)
*
* Also, always use a non-zero value of delta_d_d.
*
* %VALIDATION:
* This component has been validated.
*
* %P
* INPUT PARAMETERS
* radius: [m]                                             Outer radius of sample in (x,z) plane
* xwidth: [m]                                             Width of crystal
* yheight: [m]                                            Height of crystal
* zdepth: [m]                                             Depth of crystal (no extinction simulated)
* geometry: [str]                                         Name of an Object File Format (OFF) or PLY file for complex geometry. The OFF/PLY file may be generated from XYZ coordinates using qhull/powercrust
* delta_d_d: [1]                                          Lattice spacing variance, gaussian RMS
* mosaic: [arc minutes]                                   Crystal mosaic (isotropic), gaussian RMS. Puts the crystal in the isotropic mosaic model state, thus disregarding other mosaicity parameters.
* mosaic_a: [arc minutes]                                 Horizontal (rotation around lattice vector a) mosaic (anisotropic), gaussian RMS. Put the crystal in the anisotropic crystal vector state. I.e. model mosaicity through rotation around the crystal lattice vectors. Has precedence over in-plane mosaic model.
* mosaic_b: [arc minutes]                                 Vertical (rotation around lattice vector b) mosaic (anisotropic), gaussian RMS.
* mosaic_c: [arc minutes]                                 Out-of-plane (Rotation around lattice vector c) mosaic (anisotropic), gaussian RMS
* mosaic_AB: [arc_minutes, arc_minutes,1, 1, 1, 1, 1, 1]  In Plane mosaic rotation and plane vectors (anisotropic), mosaic_A, mosaic_B, A_h,A_k,A_l, B_h,B_k,B_l. Puts the crystal in the in-plane mosaic state. Vectors A and B define plane in which  the crystal roation is defined, and mosaic_A, mosaic_B, denotes the resp. mosaicities (gaussian RMS) with respect to the the two reflections chosen by A and B (Miller indices).
*
* recip_cell: [1]                                         Choice of direct/reciprocal (0/1) unit cell definition
* ax: [AA or AA^-1]                                       Coordinates of first (direct/recip) unit cell vector 
* ay: []                                                  a on y axis
* az: []                                                  a on z axis
* bx: [AA or AA^-1]                                       Coordinates of second (direct/recip) unit cell vector
* bz: []                                                  b on z axis
* by: []                                                  b on y axis
* cx: [AA or AA^-1]                                       Coordinates of third (direct/recip) unit cell vector
* cy: []                                                  c on y axis
* cz: []                                                  c on z axis
* reflections: [string]                                   File name containing structure factors of reflections. Use empty ("") or NULL for incoherent scattering only
* order: [1]                                              Limit multiple scattering up to given order (0: all, 1: first, 2: second, ...)
*
* Optional input parameters
*
* p_transmit: [1]                                         Monte Carlo probability for neutrons to be transmitted without any scattering. Used to improve statistics from weak reflections
* sigma_abs: [barns]                                      Absorption cross-section per unit cell at 2200 m/s
* sigma_inc: [barns]                                      Incoherent scattering cross-section per unit cell Use -1 to unactivate
* aa: [deg]                                               Unit cell angles alpha, beta and gamma. Then uses norms of vectors a,b and c as lattice parameters
* bb: [deg]                                               Beta angle
* cc: [deg]                                               Gamma angle
* barns: [1]                                              Flag to indicate if |F|^2 from 'reflections' is in barns or fm^2. barns=1 for laz and isotropic constant elastic scattering (reflections=NULL), barns=0 for lau type files
* RX: [m]                                                 Radius of horizontal along X lattice curvature. flat for 0
* RY: [m]                                                 Radius of vertical lattice curvature. flat for 0
* RZ: [m]                                                 Radius of horizontal along Z lattice curvature. flat for 0
* powder: [1]                                             Flag to indicate powder mode, for simulation of Debye-Scherrer cones via random crystallite orientation. A powder texture can be approximated with 0<powder<1
* PG: [1]                                                 Flag to indicate "Pyrolytic Graphite" mode, only meaningful with choice of Graphite.lau, models PG crystal. A powder texture can be approximated with 0<PG<1 with main axis on 'c'
*
* OUTPUT PARAMETERS:
*
* hkl_info: [structure]                                   Internal
* hkl_info.type: interaction type of event 't'=Transmit, 'i'=Incoherent, 'c'=Coherent [char]
* hkl_info.h:
* hkl_info.k: wavevector indices of last coherent scattering event [Angs-1]
* hkl_info.l:
*
* %L
* See <a href="http://icsd.ill.fr">ICSD</a> Inorganic Crystal Structure Database
* %L
* <a href="http://www.ncnr.nist.gov/resources/n-lengths/">Cross sections for single elements</a>
* %L
* <a href="http://www.ncnr.nist.gov/resources/sldcalc.html>Cross sections for compounds</a>
* %L
* <a href="http://www.webelements.com/">Web Elements</a>
* %L
* <a href="http://www.ill.eu/sites/fullprof/index.html">Fullprof</a> powder refinement
* %L
* <a href="http://www.crystallographica.com/">Crystallographica</a> software
* %L
* <a href="http://www.geomview.org">Geomview and Object File Format (OFF)</a>
* %L
* Java version of Geomview (display only) <a href="http://www.holmes3d.net/graphics/roffview/">jroff.jar</a>
* %L
* <a href="http://qhull.org">qhull</a>
* %L
* <a href="http://www.cs.ucdavis.edu/~amenta/powercrust.html">powercrust</a>
*
* %E
****************************************************************************/

/*
%D
Overview of algorithm:

(1). The neutron intersects the crystal at (x,y,z) with given
incoming wavevector ki=(kix,kiy,kiz).

(2). Every reciprocal lattice point tau of magnitude less than 2*ki
is considered for scattering. The scattering probability is the
area of the intersection of the Ewald sphere (approximated by
the tangential plane) with the 3-D Gaussian mosaic of the point
tau.

(3). The total coherent scattering cross section is computed as the
sum over all tau. Together with the absorption and incoherent
scattering cross sections and known potential flight-length
l_full through the sample, we can compute the probability of
the four events absorption, coherent scattering, incoherent
scattering, and transmission.

(4). absorption is never simulated explicitly, just incorporated in
the neutron weight.

(5). Transmission in the first event is selected with the Monte
Carlo probability p_transmit, which defaults to the actual
transmission probability. After the first event, transmission
is selected with the correct Monte Carlo probability.

(6). Incoherent scattering is done simply by selecting a random
direction for the outgoing wave vector kf.

(7). For coherent scattering, a reciprocal lattice point is selected
using the relative probabilities computed in (2), and the
weight is adjusted with the contribution from the structure
factors (this way all reflections will get equally good
statistics in the detector).

(8). The outgoing wave vector direction is picked at random using
the intersecting 2-D Gauss computed in (2). The vector is
normalized to the length of ki (elastic scattering) to account
for the error caused by the planar approximation of the Ewald
sphere.

(9). The process is repeated from (2) with kf as new initial wave
vector ki.

%E
*/

DEFINE COMPONENT Single_crystal
DEFINITION PARAMETERS()
SETTING PARAMETERS(string reflections=0, string geometry=0, vector mosaic_AB={0,0, 0,0,0, 0,0,0},
xwidth=0, yheight=0, zdepth=0, radius=0, delta_d_d=1e-4,
mosaic = -1, mosaic_a = -1, mosaic_b = -1, mosaic_c = -1,
recip_cell=0, barns=0,
ax = 0, ay = 0, az = 0,
bx = 0, by = 0, bz = 0,
cx = 0, cy = 0, cz = 0,
p_transmit = -1, sigma_abs = 0, sigma_inc = 0,
aa=0, bb=0, cc=0, order=0, RX=0, RY=0, RZ=0, powder=0, PG=0)
OUTPUT PARAMETERS(hkl_info, offdata)
/* Neutron parameters: (x,y,z,vx,vy,vz,t,sx,sy,sz,p) */
SHARE
%{
/* used for reading data table from file */
%include "read_table-lib"
#ifndef USE_PGI
    %include "interoff-lib"
    %include "opencl-lib"
#endif
/* Declare structures and functions only once in each instrument. */
#ifndef SINGLE_CRYSTAL_DECL
#define SINGLE_CRYSTAL_DECL

#ifndef Mosaic_AB_Undefined
#define Mosaic_AB_Undefined {0,0, 0,0,0, 0,0,0}
#endif

struct hkl_data
{
int h,k,l;                  /* Indices for this reflection */
double F2;                  /* Value of structure factor */
double tau_x, tau_y, tau_z; /* Coordinates in reciprocal space */
double tau;                 /* Length of (tau_x, tau_y, tau_z) */
      double u1x, u1y, u1z;       /* First axis of local coordinate system */
      double u2x, u2y, u2z;       /* Second axis of local coordinate system */
      double u3x, u3y, u3z;       /* Third axis of local coordinate system */
      double sig123;              /* The product sig1*sig2*sig3 = volume of spot */
      double m1, m2, m3;          /* Diagonal matrix representation of Gauss */
      double cutoff;              /* Cutoff value for Gaussian tails */
    };

  struct tau_data
    {
      int index;                  /* Index into reflection table */
      double refl;
      double xsect;
      /* The following vectors are in local koordinates. */
      double rho_x, rho_y, rho_z; /* The vector ki - tau */
      double rho;                 /* Length of rho vector */
      double ox, oy, oz;          /* Origin of Ewald sphere tangent plane */
      double b1x, b1y, b1z;       /* Spanning vectors of Ewald sphere tangent */
      double b2x, b2y, b2z;
      double l11, l12, l22;       /* Cholesky decomposition L of 2D Gauss */
      double y0x, y0y;            /* 2D Gauss center in tangent plane */
    };

  struct hkl_info_struct
    {
      struct hkl_data *list;      /* Reflection array */
      int count;                  /* Number of reflections */
      struct tau_data *tau_list;  /* Reflections close to Ewald Sphere */
      double m_delta_d_d;         /* Delta-d/d FWHM */
      double m_ax,m_ay,m_az;      /* First unit cell axis (direct space, AA) */
      double m_bx,m_by,m_bz;      /* Second unit cell axis */
      double m_cx,m_cy,m_cz;      /* Third unit cell axis */
      double asx,asy,asz;         /* First reciprocal lattice axis (1/AA) */
      double bsx,bsy,bsz;         /* Second reciprocal lattice axis */
      double csx,csy,csz;         /* Third reciprocal lattice axis */
      double m_a, m_b, m_c;       /* length of lattice parameter lengths */
      double m_aa, m_bb, m_cc;    /* lattice angles */
      double sigma_a, sigma_i;    /* abs and inc X sect */
      double rho;                 /* density */
      double at_weight;           /* atomic weight */
      double at_nb;               /* nb of atoms in a cell */
      double V0;                  /* Unit cell volume (AA**3) */
      int    column_order[5];     /* column signification [h,k,l,F,F2] */
      int    recip;               /* Flag to indicate if recip or direct cell axes given */
      int    shape;               /* 0:cylinder, 1:box, 2:sphere 3:any shape*/
      int    flag_warning;        /* number of warnings */
      char   type;                /* type of last event: t=transmit,c=coherent or i=incoherent */
      int    h,k,l;               /* last coherent scattering momentum transfer indices */
      int    tau_count;           /* Number of reflections within cutoff */
      double coh_refl, coh_xsect; /* cross section computed with last tau_list */
      double kix, kiy, kiz;       /* last incoming neutron ki */
      int    nb_reuses, nb_refl, nb_refl_count;
    };
#pragma acc routine seq
  int SX_list_compare (void const *a, void const *b)
  {
     struct hkl_data const *pa = a;
     struct hkl_data const *pb = b;
     double s = pa->tau - pb->tau;

     if (!s) return 0;
     else    return (s < 0 ? -1 : 1);
  } /* PN_list_compare */

  /* ------------------------------------------------------------------------ */
  int
  read_hkl_data(char *SC_file, struct hkl_info_struct *info,
      double SC_mosaic, double SC_mosaic_a, double SC_mosaic_b, double SC_mosaic_c, double *SC_mosaic_AB)
  {
    struct hkl_data *list = NULL;
    int size = 0;
    t_Table sTable; /* sample data table structure from SC_file */
    int i=0;
    double tmp_x, tmp_y, tmp_z;
    char **parsing;
    char flag=0;
    double nb_atoms=1;

    if (!SC_file || !strlen(SC_file) || !strcmp(SC_file,"NULL") || !strcmp(SC_file,"0")) {
      info->count = 0;
      flag=1;
    }
    if (!flag) {
      Table_Read(&sTable, SC_file, 1); /* read 1st block data from SC_file into sTable*/
      if (sTable.columns < 4) {
        fprintf(stderr, "Single_crystal: Error: The number of columns in %s should be at least %d for [h,k,l,F2]\n", SC_file, 4);
        return(0);
      }
      if (!sTable.rows) {
        fprintf(stderr, "Single_crystal: Error: The number of rows in %s should be at least %d\n", SC_file, 1);
        return(0);
      } else size = sTable.rows;

      /* parsing of header */
      parsing = Table_ParseHeader(sTable.header,
        "sigma_abs","sigma_a ",
        "sigma_inc","sigma_i ",
        "column_h",
        "column_k",
        "column_l",
        "column_F ",
        "column_F2",
        "Delta_d/d",
        "lattice_a ",
        "lattice_b ",
        "lattice_c ",
        "lattice_aa",
        "lattice_bb",
        "lattice_cc",
        "nb_atoms","multiplicity",
        NULL);

      if (parsing) {
        if (parsing[0] && !info->sigma_a) info->sigma_a=atof(parsing[0]);
        if (parsing[1] && !info->sigma_a) info->sigma_a=atof(parsing[1]);
        if (parsing[2] && !info->sigma_i) info->sigma_i=atof(parsing[2]);
        if (parsing[3] && !info->sigma_i) info->sigma_i=atof(parsing[3]);
        if (parsing[4])                   info->column_order[0]=atoi(parsing[4]);
        if (parsing[5])                   info->column_order[1]=atoi(parsing[5]);
        if (parsing[6])                   info->column_order[2]=atoi(parsing[6]);
        if (parsing[7])                   info->column_order[3]=atoi(parsing[7]);
        if (parsing[8])                   info->column_order[4]=atoi(parsing[8]);
        if (parsing[9] && info->m_delta_d_d <0) info->m_delta_d_d=atof(parsing[9]);
        if (parsing[10] && !info->m_a)    info->m_a =atof(parsing[10]);
        if (parsing[11] && !info->m_b)    info->m_b =atof(parsing[11]);
        if (parsing[12] && !info->m_c)    info->m_c =atof(parsing[12]);
        if (parsing[13] && !info->m_aa)   info->m_aa=atof(parsing[13]);
        if (parsing[14] && !info->m_bb)   info->m_bb=atof(parsing[14]);
        if (parsing[15] && !info->m_cc)   info->m_cc=atof(parsing[15]);
        if (parsing[16])   nb_atoms=atof(parsing[16]);
        if (parsing[17])   nb_atoms=atof(parsing[17]);
        for (i=0; i<=17; i++) if (parsing[i]) free(parsing[i]);
        free(parsing);
      }
    }

    if (nb_atoms > 1) { info->sigma_a *= nb_atoms; info->sigma_i *= nb_atoms; }

    /* special cases for the structure definition */
    if (info->m_ax || info->m_ay || info->m_az) info->m_a=0; /* means we specify by hand the vectors */
    if (info->m_bx || info->m_by || info->m_bz) info->m_b=0;
    if (info->m_cx || info->m_cy || info->m_cz) info->m_c=0;

    /* compute the norm from vector a if missing */
    if (info->m_ax || info->m_ay || info->m_az) {
      double as=sqrt(info->m_ax*info->m_ax+info->m_ay*info->m_ay+info->m_az*info->m_az);
      if (!info->m_bx && !info->m_by && !info->m_bz) info->m_a=info->m_b=as;
      if (!info->m_cx && !info->m_cy && !info->m_cz) info->m_a=info->m_c=as;
    }
    if (info->m_a && !info->m_b) info->m_b=info->m_a;
    if (info->m_b && !info->m_c) info->m_c=info->m_b;

    /* compute the lattive angles if not set from data file. Not used when in vector mode. */
    if (info->m_a && !info->m_aa) info->m_aa=90;
    if (info->m_aa && !info->m_bb) info->m_bb=info->m_aa;
    if (info->m_bb && !info->m_cc) info->m_cc=info->m_bb;

    /* parameters consistency checks */
    if (!info->m_ax && !info->m_ay && !info->m_az && !info->m_a) {
      fprintf(stderr,
              "Single_crystal: Error: Wrong a lattice vector definition\n");
      return(0);
    }
    if (!info->m_bx && !info->m_by && !info->m_bz && !info->m_b) {
      fprintf(stderr,
              "Single_crystal: Error: Wrong b lattice vector definition\n");
      return(0);
    }
    if (!info->m_cx && !info->m_cy && !info->m_cz && !info->m_c) {
      fprintf(stderr,
              "Single_crystal: Error: Wrong c lattice vector definition\n");
      return(0);
    }
    if (info->m_aa && info->m_bb && info->m_cc && info->recip) {
      fprintf(stderr,
              "Single_crystal: Error: Selecting reciprocal cell and angles is unmeaningful\n");
      return(0);
    }

    /* when lengths a,b,c + angles are given (instead of vectors a,b,c) */
    if (info->m_aa && info->m_bb && info->m_cc)
    {
      double as,bs,cs;
      if (info->m_a) as = info->m_a;
      else as = sqrt(info->m_ax*info->m_ax+info->m_ay*info->m_ay+info->m_az*info->m_az);
      if (info->m_b) bs = info->m_b;
      else bs = sqrt(info->m_bx*info->m_bx+info->m_by*info->m_by+info->m_bz*info->m_bz);
      if (info->m_c) cs = info->m_c;
      else cs =  sqrt(info->m_cx*info->m_cx+info->m_cy*info->m_cy+info->m_cz*info->m_cz);

      info->m_bz = as; info->m_by = 0; info->m_bx = 0;
      info->m_az = bs*cos(info->m_cc*DEG2RAD);
      info->m_ay = bs*sin(info->m_cc*DEG2RAD);
      info->m_ax = 0;
      info->m_cz = cs*cos(info->m_bb*DEG2RAD);
      info->m_cy = cs*(cos(info->m_aa*DEG2RAD)-cos(info->m_cc*DEG2RAD)*cos(info->m_bb*DEG2RAD))
                     /sin(info->m_cc*DEG2RAD);
      info->m_cx = sqrt(cs*cs - info->m_cz*info->m_cz - info->m_cy*info->m_cy);

      printf("Single_crystal: %s structure a=%g b=%g c=%g aa=%g bb=%g cc=%g ",
        (flag ? "INC" : SC_file), as, bs, cs, info->m_aa, info->m_bb, info->m_cc);
    } else {
      if (!info->recip) {
        printf("Single_crystal: %s structure a=[%g,%g,%g] b=[%g,%g,%g] c=[%g,%g,%g] ",
	       (flag ? "INC" : SC_file), info->m_ax ,info->m_ay ,info->m_az,
	       info->m_bx ,info->m_by ,info->m_bz,
	       info->m_cx ,info->m_cy ,info->m_cz);
      } else {
        printf("Single_crystal: %s structure a*=[%g,%g,%g] b*=[%g,%g,%g] c*=[%g,%g,%g] ",
	       (flag ? "INC" : SC_file), info->m_ax ,info->m_ay ,info->m_az,
	       info->m_bx ,info->m_by ,info->m_bz,
	       info->m_cx ,info->m_cy ,info->m_cz);
      }
    }
    /* Compute reciprocal or direct lattice vectors. */
    if (!info->recip) {
      vec_prod(tmp_x, tmp_y, tmp_z,
	       info->m_bx, info->m_by, info->m_bz,
	       info->m_cx, info->m_cy, info->m_cz);
      info->V0 = fabs(scalar_prod(info->m_ax, info->m_ay, info->m_az, tmp_x, tmp_y, tmp_z));
      printf("V0=%g\n", info->V0);

      info->asx = 2*PI/info->V0*tmp_x;
      info->asy = 2*PI/info->V0*tmp_y;
      info->asz = 2*PI/info->V0*tmp_z;
      vec_prod(tmp_x, tmp_y, tmp_z, info->m_cx, info->m_cy, info->m_cz, info->m_ax, info->m_ay, info->m_az);
      info->bsx = 2*PI/info->V0*tmp_x;
      info->bsy = 2*PI/info->V0*tmp_y;
      info->bsz = 2*PI/info->V0*tmp_z;
      vec_prod(tmp_x, tmp_y, tmp_z, info->m_ax, info->m_ay, info->m_az, info->m_bx, info->m_by, info->m_bz);
      info->csx = 2*PI/info->V0*tmp_x;
      info->csy = 2*PI/info->V0*tmp_y;
      info->csz = 2*PI/info->V0*tmp_z;
    } else {
      info->asx = info->m_ax;
      info->asy = info->m_ay;
      info->asz = info->m_az;
      info->bsx = info->m_bx;
      info->bsy = info->m_by;
      info->bsz = info->m_bz;
      info->csx = info->m_cx;
      info->csy = info->m_cy;
      info->csz = info->m_cz;

      vec_prod(tmp_x, tmp_y, tmp_z,
	       info->bsx/(2*PI), info->bsy/(2*PI), info->bsz/(2*PI),
	       info->csx/(2*PI), info->csy/(2*PI), info->csz/(2*PI));
      info->V0 = 1/fabs(scalar_prod(info->asx/(2*PI), info->asy/(2*PI), info->asz/(2*PI), tmp_x, tmp_y, tmp_z));
      printf("V0=%g\n", info->V0);

      /*compute the direct cell parameters, ofr completeness*/
      info->m_ax = tmp_x*info->V0;
      info->m_ay = tmp_y*info->V0;
      info->m_az = tmp_z*info->V0;
      vec_prod(tmp_x, tmp_y, tmp_z,info->csx/(2*PI), info->csy/(2*PI), info->csz/(2*PI),info->asx/(2*PI), info->asy/(2*PI), info->asz/(2*PI));
      info->m_bx = tmp_x*info->V0;
      info->m_by = tmp_y*info->V0;
      info->m_bz = tmp_z*info->V0;
      vec_prod(tmp_x, tmp_y, tmp_z,info->asx/(2*PI), info->asy/(2*PI), info->asz/(2*PI),info->bsx/(2*PI), info->bsy/(2*PI), info->bsz/(2*PI));
      info->m_cx = tmp_x*info->V0;
      info->m_cy = tmp_y*info->V0;
      info->m_cz = tmp_z*info->V0;
    }

    if (flag) return(-1);

    if (!info->column_order[0] || !info->column_order[1] || !info->column_order[2]) {
      fprintf(stderr,
              "Single_crystal: Error: Wrong h,k,l column definition\n");
      return(0);
    }
    if (!info->column_order[3] && !info->column_order[4]) {
      fprintf(stderr,
              "Single_crystal: Error: Wrong F,F2 column definition\n");
      return(0);
    }

    /* allocate hkl_data array */
    list = (struct hkl_data*)malloc(size*sizeof(struct hkl_data));

    for (i=0; i<size; i++)
    {
      double h=0, k=0, l=0, F2=0;
      double b1[3], b2[3];
      double sig1, sig2, sig3;

      /* get data from table */
      h = Table_Index(sTable, i, info->column_order[0]-1);
      k = Table_Index(sTable, i, info->column_order[1]-1);
      l = Table_Index(sTable, i, info->column_order[2]-1);
      if (info->column_order[3])
      { F2= Table_Index(sTable, i, info->column_order[3]-1); F2 *= F2; }
      else if (info->column_order[4])
        F2= Table_Index(sTable, i, info->column_order[4]-1);

      list[i].h = h;
      list[i].k = k;
      list[i].l = l;
      list[i].F2 = F2;

      /* Precompute some values */
      list[i].tau_x = h*info->asx + k*info->bsx + l*info->csx;
      list[i].tau_y = h*info->asy + k*info->bsy + l*info->csy;
      list[i].tau_z = h*info->asz + k*info->bsz + l*info->csz;
      list[i].tau = sqrt(list[i].tau_x*list[i].tau_x +
                         list[i].tau_y*list[i].tau_y +
                         list[i].tau_z*list[i].tau_z);
      list[i].u1x = list[i].tau_x/list[i].tau;
      list[i].u1y = list[i].tau_y/list[i].tau;
      list[i].u1z = list[i].tau_z/list[i].tau;
      sig1 = FWHM2RMS*info->m_delta_d_d*list[i].tau;

      /* Find two arbitrary axes perpendicular to tau and each other. */
      normal_vec(&b1[0], &b1[1], &b1[2],
                 list[i].u1x, list[i].u1y, list[i].u1z);
      vec_prod(b2[0], b2[1], b2[2],
               list[i].u1x, list[i].u1y, list[i].u1z,
               b1[0], b1[1], b1[2]);

      /* Find the two mosaic axes perpendicular to tau. */
      if(SC_mosaic > 0) {
        /* Use isotropic mosaic. */
        list[i].u2x = b1[0];
        list[i].u2y = b1[1];
        list[i].u2z = b1[2];
        sig2 = FWHM2RMS*list[i].tau*MIN2RAD*SC_mosaic;
        list[i].u3x = b2[0];
        list[i].u3y = b2[1];
        list[i].u3z = b2[2];
        sig3 = FWHM2RMS*list[i].tau*MIN2RAD*SC_mosaic;
      } else if(SC_mosaic_a > 0 && SC_mosaic_b > 0 && SC_mosaic_c > 0) {
        /* Use anisotropic mosaic. */
        fprintf(stderr,"Single_crystal: Warning: you are using an experimental feature:\n"
          "  anistropic mosaicity. Please examine your data carefully.\n");
        /* compute the jacobian of (tau_v,tau_n) from rotations around the unit cell vectors. */
        struct hkl_data *l =&(list[i]);
        double xia_x,xia_y,xia_z,xib_x,xib_y,xib_z,xic_x,xic_y,xic_z;
        /*input parameters are in arc minutes*/
        double sig_fi_a=SC_mosaic_a*MIN2RAD;
        double sig_fi_b=SC_mosaic_b*MIN2RAD;
        double sig_fi_c=SC_mosaic_c*MIN2RAD;
        if(info->m_a==0) info->m_a=sqrt(scalar_prod( info->m_ax,info->m_ay,info->m_az,info->m_ax,info->m_ay,info->m_az));
        if(info->m_b==0) info->m_b=sqrt(scalar_prod( info->m_bx,info->m_by,info->m_bz,info->m_bx,info->m_by,info->m_bz));
        if(info->m_c==0) info->m_c=sqrt(scalar_prod( info->m_cx,info->m_cy,info->m_cz,info->m_cx,info->m_cy,info->m_cz));

        l->u2x = b1[0];
        l->u2y = b1[1];
        l->u2z = b1[2];
        l->u3x = b2[0];
        l->u3y = b2[1];
        l->u3z = b2[2];

        xia_x=l->tau_x-(M_2_PI*h/info->m_a)*info->asx;
        xia_y=l->tau_y-(M_2_PI*h/info->m_a)*info->asy;
        xia_z=l->tau_z-(M_2_PI*h/info->m_a)*info->asz;
        xib_x=l->tau_x-(M_2_PI*h/info->m_b)*info->bsx;
        xib_y=l->tau_y-(M_2_PI*h/info->m_b)*info->bsy;
        xib_z=l->tau_z-(M_2_PI*h/info->m_b)*info->bsz;
        xic_x=l->tau_x-(M_2_PI*h/info->m_c)*info->csx;
        xic_y=l->tau_y-(M_2_PI*h/info->m_c)*info->csy;
        xic_z=l->tau_z-(M_2_PI*h/info->m_c)*info->csz;

        double xia=sqrt(xia_x*xia_x + xia_y*xia_y + xia_z*xia_z);
        double xib=sqrt(xib_x*xib_x + xib_y*xib_y + xib_z*xib_z);
        double xic=sqrt(xic_x*xic_x + xic_y*xic_y + xic_z*xic_z);

        vec_prod(tmp_x,tmp_y,tmp_z,l->tau_x,l->tau_y,l->tau_z, l->u2x,l->u2y,l->u2z);
        double J_n_fia= xia/info->m_a/l->tau*scalar_prod(info->asx,info->asy,info->asz,tmp_x,tmp_y,tmp_z);
        vec_prod(tmp_x,tmp_y,tmp_z,l->tau_x,l->tau_y,l->tau_z, l->u2x,l->u2y,l->u2z);
        double J_n_fib= xib/info->m_b/l->tau*scalar_prod(info->bsx,info->bsy,info->bsz,tmp_x,tmp_y,tmp_z);
        vec_prod(tmp_x,tmp_y,tmp_z,l->tau_x,l->tau_y,l->tau_z, l->u2x,l->u2y,l->u2z);
        double J_n_fic= xic/info->m_c/l->tau*scalar_prod(info->csx,info->csy,info->csz,tmp_x,tmp_y,tmp_z);

        vec_prod(tmp_x,tmp_y,tmp_z,l->tau_x,l->tau_y,l->tau_z, l->u3x,l->u3y,l->u3z);
        double J_v_fia= xia/info->m_a/l->tau*scalar_prod(info->asx,info->asy,info->asz,tmp_x,tmp_y,tmp_z);
        vec_prod(tmp_x,tmp_y,tmp_z,l->tau_x,l->tau_y,l->tau_z, l->u3x,l->u3y,l->u3z);
        double J_v_fib= xib/info->m_b/l->tau*scalar_prod(info->bsx,info->bsy,info->bsz,tmp_x,tmp_y,tmp_z);
        vec_prod(tmp_x,tmp_y,tmp_z,l->tau_x,l->tau_y,l->tau_z, l->u3x,l->u3y,l->u3z);
        double J_v_fic= xic/info->m_c/l->tau*scalar_prod(info->csx,info->csy,info->csz,tmp_x,tmp_y,tmp_z);

        /*with the jacobian we can compute the sigmas in terms of the orthogonal vectors u2 and u3*/
        sig2=sig_fi_a*fabs(J_v_fia) + sig_fi_b*fabs(J_v_fib) + sig_fi_c*fabs(J_v_fic);
        sig3=sig_fi_a*fabs(J_n_fia) + sig_fi_b*fabs(J_n_fib) + sig_fi_c*fabs(J_n_fic);
      } else if (SC_mosaic_AB[0]!=0 && SC_mosaic_AB[1]!=0){
        if ( (SC_mosaic_AB[2]==0 && SC_mosaic_AB[3]==0 && SC_mosaic_AB[4]==0) || (SC_mosaic_AB[5]==0 && SC_mosaic_AB[6]==0 && SC_mosaic_AB[7]==0) ){
          fprintf(stderr,"Single_crystal: Error: in-plane mosaics are specified but one (or both)\n"
              "  in-plane reciprocal vector is the zero vector\n");
          return(0);
        }
        fprintf(stderr,"Single_crystal: Warning: you are using an experimental feature: \n"
              "  \"in-plane\" anistropic mosaicity. Please examine your data carefully.\n");

        /*for given reflection in list - compute linear comb of tau_a and tau_b*/
        /*check for not in plane - f.i. check if (tau_a X tau_b).tau_i)==0*/
        struct hkl_data *l =&(list[i]);
        double det,c1,c2,sig_tau_c;
        double em_x,em_y,em_z, tmp_x,tmp_y,tmp_z;
        double tau_a[3],tau_b[3];
        /*convert Miller indices to taus*/
        if(info->m_a==0) info->m_a=sqrt(scalar_prod( info->m_ax,info->m_ay,info->m_az,info->m_ax,info->m_ay,info->m_az));
        if(info->m_b==0) info->m_b=sqrt(scalar_prod( info->m_bx,info->m_by,info->m_bz,info->m_bx,info->m_by,info->m_bz));
        if(info->m_c==0) info->m_c=sqrt(scalar_prod( info->m_cx,info->m_cy,info->m_cz,info->m_cx,info->m_cy,info->m_cz));
        tau_a[0]=M_2_PI*( (SC_mosaic_AB[2]/info->m_a)*info->asx + (SC_mosaic_AB[3]/info->m_b)*info->bsx + (SC_mosaic_AB[4]/info->m_c)*info->csx );
        tau_a[1]=M_2_PI*( (SC_mosaic_AB[2]/info->m_a)*info->asy + (SC_mosaic_AB[3]/info->m_b)*info->bsy + (SC_mosaic_AB[4]/info->m_c)*info->csy );
        tau_a[2]=M_2_PI*( (SC_mosaic_AB[2]/info->m_a)*info->asz + (SC_mosaic_AB[3]/info->m_b)*info->bsz + (SC_mosaic_AB[4]/info->m_c)*info->csz );
        tau_b[0]=M_2_PI*( (SC_mosaic_AB[5]/info->m_a)*info->asx + (SC_mosaic_AB[6]/info->m_b)*info->bsx + (SC_mosaic_AB[7]/info->m_c)*info->csx );
        tau_b[1]=M_2_PI*( (SC_mosaic_AB[5]/info->m_a)*info->asy + (SC_mosaic_AB[6]/info->m_b)*info->bsy + (SC_mosaic_AB[7]/info->m_c)*info->csy );
        tau_b[2]=M_2_PI*( (SC_mosaic_AB[5]/info->m_a)*info->asz + (SC_mosaic_AB[6]/info->m_b)*info->bsz + (SC_mosaic_AB[7]/info->m_c)*info->csz );

        /*check determinants to see how we should compute the linear combination of a and b (to match c)*/
        if ((det=tau_a[0]*tau_b[1]-tau_a[1]*tau_b[0])!=0){
          c1= (l->tau_x*tau_b[1] - l->tau_y*tau_b[0])/det;
          c2= (tau_a[0]*l->tau_y - tau_a[1]*l->tau_x)/det;
        }else if ((det=tau_a[1]*tau_b[2]-tau_a[2]*tau_b[1])!=0){
          c1= (l->tau_y*tau_b[2] - l->tau_z*tau_b[1])/det;
          c2= (tau_a[1]*l->tau_z - tau_a[2]*l->tau_y)/det;
        }else if ((det=tau_a[0]*tau_b[2]-tau_a[2]*tau_b[0])!=0){
          c1= (l->tau_x*tau_b[2] - l->tau_z*tau_b[0])/det;
          c2= (tau_a[0]*l->tau_z - tau_a[2]*l->tau_x)/det;
        }
        if ((c1==0) && (c2==0)){
          fprintf(stderr,"Single_crystal: Warning: reflection tau[%i]=(%g %g %g) "
          "has no component in defined mosaic plane\n",
          i, l->tau_x,l->tau_y,l->tau_z);
        }
        /*compute linear combination => sig_tau_i = | c1*sig_tau_a + c2*sig_tau_b |  - also add in the minute to radian scaling factor*/;
        sig_tau_c = MIN2RAD*sqrt(c1*SC_mosaic_AB[0]*c1*SC_mosaic_AB[0] + c2*SC_mosaic_AB[1]*c2*SC_mosaic_AB[1]);
        l->u2x = b1[0]; l->u2y = b1[1]; l->u2z = b1[2];
        l->u3x = b2[0]; l->u3y = b2[1]; l->u3z = b2[2];

        /*so now let's compute the rotation around planenormal tau_a X tau_b*/
        /*g_bar (unit normal of rotation plane) = tau_a X tau_b / norm(tau_a X tau_b)*/
        vec_prod(tmp_x,tmp_y,tmp_z, tau_a[0],tau_a[1],tau_a[2],tau_b[0],tau_b[1],tau_b[2]);
        vec_prod(em_x,em_y,em_z, l->tau_x, l->tau_y, l->tau_z, tmp_x,tmp_y,tmp_z);
        NORM(em_x,em_y,em_z);
        sig2 = l->tau*sig_tau_c*fabs(scalar_prod(em_x,em_y,em_z, l->u2x,l->u2y,l->u2z));
        sig3 = l->tau*sig_tau_c*fabs(scalar_prod(em_x,em_y,em_z, l->u3x,l->u3y,l->u3z));
        /*protect against collapsing gaussians. These seem to be sensible values.*/
        if (sig2<1e-5) sig2=1e-5;
        if (sig3<1e-5) sig3=1e-5;
      }
      else {
        fprintf(stderr,
                "Single_crystal: Error: EITHER mosaic OR (mosaic_a, mosaic_b, mosaic_c)\n"
                "  must be given and be >0.\n");
        return(0);
      }
      list[i].sig123 = sig1*sig2*sig3;
      list[i].m1 = 1/(2*sig1*sig1);
      list[i].m2 = 1/(2*sig2*sig2);
      list[i].m3 = 1/(2*sig3*sig3);
      /* Set Gauss cutoff to 5 times the maximal sigma. */
      if(sig1 > sig2)
        if(sig1 > sig3)
          list[i].cutoff = 5*sig1;
        else
          list[i].cutoff = 5*sig3;
      else
        if(sig2 > sig3)
          list[i].cutoff = 5*sig2;
        else
          list[i].cutoff = 5*sig3;
    }
    Table_Free(&sTable);

    /* sort the list with increasing tau */
    qsort(list, i, sizeof(struct hkl_data),  SX_list_compare);

    info->list = list;
    info->count = i;
    info->tau_list = malloc(i*sizeof(*info->tau_list));
    if(!info->tau_list)
    {
      fprintf(stderr, "Single_crystal: Error: Out of memory!\n");
      return(0);
    }
    return(info->count);
  } /* read_hkl_data */

  /* ------------------------------------------------------------------------ */
  /* hkl_search
    search the HKL reflections which are on the Ewald sphere
    input:
      L,T,count,V0: constants for all calls
      kix,kiy,kiz: may be different for each call
    this function returns:
      tau_count (return), coh_refl, coh_xsect, T (updated elements in the array up to [j])
   */

#ifdef USE_OPENCL // when using OpenCL
int hkl_search_opencl(struct hkl_data *h_L, struct tau_data* h_T, int count, double V0, 
  double kix, double kiy, double kiz, double tau_max,
  double* h_coh_refl, double* h_coh_xsect, struct opencl_context oclContext,
  cl_mem d_L, cl_mem d_T, cl_mem d_tau_count, cl_mem d_coh_refl, cl_mem d_coh_xsect)
{ 
    cl_int             ciErr1;                              // Error code var
    size_t             globalWorkSize[1] = {4096};          // 1D var for Total # of work items
    size_t             localWorkSize[1] = {64};            // 1D var for # of work items in the work group	
    
    int h_tau_count=0;

    //printf("In GPU-based hkl_search");

    //  Using GPU(s)...
    if (oclContext.Kernel == NULL || oclContext.GPUContext == NULL) {
      printf("OpenCL Kernel could not be initialized\n");
      return(-10); // OpenCL Kernel could not be initialized
    }
    
    // Write data 
    int iDevice = 0;
    ciErr1 = clEnqueueWriteBuffer(oclContext.CommandQueue[iDevice], d_L, CL_TRUE, 0, sizeof(struct hkl_data)*count, h_L, 0, NULL, NULL);
    if (ciErr1 !=CL_SUCCESS) {
      return(-1);
    }
    ciErr1 = clEnqueueWriteBuffer(oclContext.CommandQueue[iDevice], d_T, CL_TRUE, 0, sizeof(struct tau_data)*count, h_T, 0, NULL, NULL);
    if (ciErr1 !=CL_SUCCESS) {
      return(-2);
    }
    ciErr1 = clEnqueueWriteBuffer(oclContext.CommandQueue[iDevice], d_tau_count, CL_TRUE, 0, sizeof(int), &h_tau_count, 0, NULL, NULL);
    if (ciErr1 !=CL_SUCCESS){
      return(-3);
    }
    ciErr1 = clEnqueueWriteBuffer(oclContext.CommandQueue[iDevice], d_coh_refl, CL_TRUE, 0, sizeof(double), h_coh_refl, 0, NULL, NULL); 
    if (ciErr1 !=CL_SUCCESS){
      return(-4);
    }
    ciErr1 = clEnqueueWriteBuffer(oclContext.CommandQueue[iDevice], d_coh_xsect, CL_TRUE, 0, sizeof(double), h_coh_xsect , 0, NULL, NULL); 
    if (ciErr1 !=CL_SUCCESS) {
      return(-5);
    }

    clFinish(oclContext.CommandQueue[iDevice]);    
	
    ciErr1  = clSetKernelArg(oclContext.Kernel, 0, sizeof(cl_mem), (void*)&d_L);
    ciErr1 |= clSetKernelArg(oclContext.Kernel, 1, sizeof(cl_mem), (void*)&d_T);
    ciErr1 |= clSetKernelArg(oclContext.Kernel, 2, sizeof(int),    (void*)&count);
    ciErr1 |= clSetKernelArg(oclContext.Kernel, 3, sizeof(double), (void*)&V0);
    ciErr1 |= clSetKernelArg(oclContext.Kernel, 4, sizeof(double), (void*)&kix);
    ciErr1 |= clSetKernelArg(oclContext.Kernel, 5, sizeof(double), (void*)&kiy);
    ciErr1 |= clSetKernelArg(oclContext.Kernel, 6, sizeof(double), (void*)&kiz);
    ciErr1 |= clSetKernelArg(oclContext.Kernel, 7, sizeof(double), (void*)&tau_max);
    ciErr1 |= clSetKernelArg(oclContext.Kernel, 8, sizeof(cl_mem), (void*)&d_tau_count);
    ciErr1 |= clSetKernelArg(oclContext.Kernel, 9, sizeof(cl_mem), (void*)&d_coh_refl);
    ciErr1 |= clSetKernelArg(oclContext.Kernel,10, sizeof(cl_mem), (void*)&d_coh_xsect);
    if (ciErr1 !=CL_SUCCESS) return(0);

    ciErr1 = clEnqueueNDRangeKernel(oclContext.CommandQueue[iDevice], oclContext.Kernel, 1, NULL, 
        globalWorkSize, localWorkSize, 0, NULL, NULL); 
    if (ciErr1 !=CL_SUCCESS) return (0);
                     	
    clFinish(oclContext.CommandQueue[iDevice]);

    //Read back results...
    ciErr1 = clEnqueueReadBuffer(oclContext.CommandQueue[iDevice], d_T, CL_TRUE, 0, sizeof(struct tau_data)*count, h_T, 0, NULL, NULL);
    if (ciErr1 !=CL_SUCCESS) {
      return(-6);
    }
    
    ciErr1 = clEnqueueReadBuffer(oclContext.CommandQueue[iDevice], d_tau_count, CL_TRUE, 0, sizeof(int), &h_tau_count, 0, NULL, NULL);
    if (ciErr1 !=CL_SUCCESS) {
      return (-7); 
    }
    
    ciErr1 = clEnqueueReadBuffer(oclContext.CommandQueue[iDevice], d_coh_refl, CL_TRUE, 0, sizeof(double), h_coh_refl, 0, NULL, NULL);
    if (ciErr1 !=CL_SUCCESS) {
      return (-8);      
    }
    
    ciErr1 = clEnqueueReadBuffer(oclContext.CommandQueue[iDevice], d_coh_xsect, CL_TRUE, 0, sizeof(double), h_coh_xsect, 0, NULL, NULL);
    if (ciErr1 !=CL_SUCCESS) {
      return (-9);
    }
    return h_tau_count;
} 
#endif 
  // non OpenCL case
#pragma acc routine seq
  int hkl_search(struct hkl_data *L, struct tau_data *T, int count, double V0, 
    double kix, double kiy, double kiz, double tau_max,
    double *coh_refl, double *coh_xsect)
  {
    double rho, rho_x, rho_y, rho_z;
    double diff;
    int    i,j;
    double ox,oy,oz;
    double b1x,b1y,b1z, b2x,b2y,b2z, kx, ky, kz, nx, ny, nz;
    double n11, n22, n12, det_N, inv_n11, inv_n22, inv_n12, l11, l22, l12,  det_L;
    double Bt_D_O_x, Bt_D_O_y, y0x, y0y, alpha;

    double ki = sqrt(kix*kix+kiy*kiy+kiz*kiz);
    int jglobal=-1;
    double coherent_refl,coherent_xsect;
    //coherent_refl = *coh_refl;
    //coherent_xsect = *coh_xsect;
    coherent_refl = 0;
    coherent_xsect = 0;

    /* Common factor in coherent cross-section */
    double xsect_factor = pow(2*PI, 5.0/2.0)/(V0*ki*ki);

    for(i = j = 0; i < count; i++)
      {
    /* Assuming reflections are sorted, stop search when max tau exceeded. */
        if(L[i].tau > tau_max)
          break;
        /* Check if this reciprocal lattice point is close enough to the
           Ewald sphere to make scattering possible. */
        rho_x = kix - L[i].tau_x;
        rho_y = kiy - L[i].tau_y;
        rho_z = kiz - L[i].tau_z;
        rho = sqrt(rho_x*rho_x + rho_y*rho_y + rho_z*rho_z);
        diff = fabs(rho - ki);

        /* Check if scattering is possible (cutoff of Gaussian tails). */
        if(diff <= L[i].cutoff)
        {
          /* Store reflection. */
          T[j].index = i;
          /* Get ki vector in local coordinates. */
          kx = kix*L[i].u1x + kiy*L[i].u1y + kiz*L[i].u1z;
          ky = kix*L[i].u2x + kiy*L[i].u2y + kiz*L[i].u2z;
          kz = kix*L[i].u3x + kiy*L[i].u3y + kiz*L[i].u3z;
          T[j].rho_x = kx - L[i].tau;
          T[j].rho_y = ky;
          T[j].rho_z = kz;
          T[j].rho = rho;
          /* Compute the tangent plane of the Ewald sphere. */
          nx = T[j].rho_x/T[j].rho;
          ny = T[j].rho_y/T[j].rho;
          nz = T[j].rho_z/T[j].rho;
          ox = (ki - T[j].rho)*nx;
          oy = (ki - T[j].rho)*ny;
          oz = (ki - T[j].rho)*nz;
          T[j].ox = ox;
          T[j].oy = oy;
          T[j].oz = oz;
          /* Compute unit vectors b1 and b2 that span the tangent plane. */
          normal_vec(&b1x, &b1y, &b1z, nx, ny, nz);
          vec_prod(b2x, b2y, b2z, nx, ny, nz, b1x, b1y, b1z);
          T[j].b1x = b1x;
          T[j].b1y = b1y;
          T[j].b1z = b1z;
          T[j].b2x = b2x;
          T[j].b2y = b2y;
          T[j].b2z = b2z;
          /* Compute the 2D projection of the 3D Gauss of the reflection. */
          /* The symmetric 2x2 matrix N describing the 2D gauss. */
          n11 = L[i].m1*b1x*b1x + L[i].m2*b1y*b1y + L[i].m3*b1z*b1z;
          n12 = L[i].m1*b1x*b2x + L[i].m2*b1y*b2y + L[i].m3*b1z*b2z;
          n22 = L[i].m1*b2x*b2x + L[i].m2*b2y*b2y + L[i].m3*b2z*b2z;
          /* The (symmetric) inverse matrix of N. */
          det_N = n11*n22 - n12*n12;
          inv_n11 = n22/det_N;
          inv_n12 = -n12/det_N;
          inv_n22 = n11/det_N;
          /* The Cholesky decomposition of 1/2*inv_n (lower triangular L). */
          l11 = sqrt(inv_n11/2);
          l12 = inv_n12/(2*l11);
          l22 = sqrt(inv_n22/2 - l12*l12);
          T[j].l11 = l11;
          T[j].l12 = l12;
          T[j].l22 = l22;
          det_L = l11*l22;
          /* The product B^T D o. */
          Bt_D_O_x = b1x*L[i].m1*ox + b1y*L[i].m2*oy + b1z*L[i].m3*oz;
          Bt_D_O_y = b2x*L[i].m1*ox + b2y*L[i].m2*oy + b2z*L[i].m3*oz;
          /* Center of 2D Gauss in plane coordinates. */
          y0x = -(Bt_D_O_x*inv_n11 + Bt_D_O_y*inv_n12);
          y0y = -(Bt_D_O_x*inv_n12 + Bt_D_O_y*inv_n22);
          T[j].y0x = y0x;
          T[j].y0y = y0y;
          /* Factor alpha for the distance of the 2D Gauss from the origin. */
          alpha = L[i].m1*ox*ox + L[i].m2*oy*oy + L[i].m3*oz*oz -
                       (y0x*y0x*n11 + y0y*y0y*n22 + 2*y0x*y0y*n12);
          T[j].refl = xsect_factor*det_L*exp(-alpha)/L[i].sig123; /* intensity of that Bragg */
          *coh_refl += T[j].refl;                                  /* total scatterable intensity */
          T[j].xsect = T[j].refl*L[i].F2;
          *coh_xsect += T[j].xsect;
          j++;
        }

      } /* end for */
        return (j); // this is 'tau_count', i.e. number of reachable reflections
    } /* end hkl_search */

#pragma acc routine seq
  int hkl_select(struct tau_data *T, int tau_count, double coh_refl, double *sum,_class_particle *_particle) {
      int j;
      double r = rand0max(coh_refl);
      *sum = 0;
      for(j = 0; j < tau_count; j++)
      {
        *sum += T[j].refl;
        if(*sum > r) break;
      }
      return j;
    }

    /* Functions for "reorientation", powder and PG modes */
    /* Powder, forward */
#pragma acc routine seq
void randrotate(double *nx, double *ny, double *nz, double a, double b) {
      double nvx, nvy, nvz;
      rotate(nvx,nvy,nvz, *nx, *ny, *nz, a, 1, 0, 0);
      rotate(*nx,*ny,*nz, nvx,nvy,nvz, b, 0, 1, 0);
    }
    /* Powder, back */
#pragma acc routine seq
void randderotate(double *nx, double *ny, double *nz, double a, double b) {
      double nvx, nvy, nvz;
      rotate(nvx,nvy,nvz,*nx,*ny,*nz, -b, 0, 1, 0);
      rotate(*nx, *ny, *nz, nvx,nvy,nvz, -a, 1, 0, 0);
    }
    /* PG, forward */
#pragma acc routine seq
void PGrotate(double *nx, double *ny, double *nz, double a, double csx, double csy, double csz) {
      /* Currently assumes c-axis along 'x', ought to be generalized... */
      double nvx, nvy, nvz;
      rotate(nvx,nvy,nvz, *nx, *ny, *nz, a, csx, csy, csz);
      *nx = nvx; *ny = nvy; *nz = nvz;
    }
    /* PG, back */
 #pragma acc routine seq
void PGderotate(double *nx, double *ny, double *nz, double a, double csx, double csy, double csz) {
      /* Currently assumes c-axis along 'x', ought to be generalized... */
      double nvx, nvy, nvz;
      rotate(nvx,nvy,nvz, *nx, *ny, *nz, -a, csx, csy, csz);
      *nx = nvx; *ny = nvy; *nz = nvz;
    }

  #ifdef USE_OPENCL
  struct opencl_context oclContext_SX;
  cl_mem             d_T=NULL, d_tau_count=NULL, d_coh_refl=NULL, d_coh_xsect=NULL;    //OpenCL device buffers
  cl_mem             d_L=NULL;
  #endif



#endif /* !SINGLE_CRYSTAL_DECL */
%}


DECLARE
%{
  struct hkl_info_struct hkl_info;
#ifndef USE_PGI
  off_struct             offdata;
#endif
%}

INITIALIZE
%{

  double as, bs, cs;
  int i=0;

  /* transfer input parameters */
  hkl_info.m_delta_d_d = delta_d_d;
  hkl_info.m_a  = 0;
  hkl_info.m_b  = 0;
  hkl_info.m_c  = 0;
  hkl_info.m_aa = aa;
  hkl_info.m_bb = bb;
  hkl_info.m_cc = cc;
  hkl_info.m_ax = ax;
  hkl_info.m_ay = ay;
  hkl_info.m_az = az;
  hkl_info.m_bx = bx;
  hkl_info.m_by = by;
  hkl_info.m_bz = bz;
  hkl_info.m_cx = cx;
  hkl_info.m_cy = cy;
  hkl_info.m_cz = cz;
  hkl_info.sigma_a = sigma_abs;
  hkl_info.sigma_i = sigma_inc;
  hkl_info.recip   = recip_cell;

  /* default format h,k,l,F,F2  */
  hkl_info.column_order[0]=1;
  hkl_info.column_order[1]=2;
  hkl_info.column_order[2]=3;
  hkl_info.column_order[3]=0;
  hkl_info.column_order[4]=7;
  hkl_info.kix = hkl_info.kiy = hkl_info.kiz = 0;
  hkl_info.nb_reuses = hkl_info.nb_refl = hkl_info.nb_refl_count = 0;
  hkl_info.tau_count = 0;

  /* ought to be cleaned up as mosaic_AB now is a proper vector/array and not a define */
  double* mosaic_ABin = mosaic_AB;
  /* Read in structure factors, and do some pre-calculations. */
  if (!read_hkl_data(reflections, &hkl_info, mosaic, mosaic_a, mosaic_b, mosaic_c, mosaic_ABin)) {
    printf("Single_crystal: %s: Error: Aborting.\n", NAME_CURRENT_COMP);
    exit(0);
  }

  if (hkl_info.sigma_a<0) hkl_info.sigma_a=0;
  if (hkl_info.sigma_i<0) hkl_info.sigma_i=0;

  if (hkl_info.count)
    printf("Single_crystal: %s: Read %d reflections from file '%s'\n",
      NAME_CURRENT_COMP, hkl_info.count, reflections);
  else printf("Single_crystal: %s: Using incoherent elastic scattering only sigma=%g.\n",
      NAME_CURRENT_COMP, hkl_info.sigma_i);

  hkl_info.shape=-1; /* -1:no shape, 0:cyl, 1:box, 2:sphere, 3:any-shape  */
#ifndef USE_PGI
  if (geometry && strlen(geometry) && strcmp(geometry, "NULL") && strcmp(geometry, "0")) {
     	       	  if (off_init(geometry, xwidth, yheight, zdepth, 0, &offdata)) {
      hkl_info.shape=3;
      }	
  }
  else
#endif    
    if (xwidth && yheight && zdepth)  hkl_info.shape=1; /* box */
  else if (radius > 0 && yheight)        hkl_info.shape=0; /* cylinder */
  else if (radius > 0 && !yheight)       hkl_info.shape=2; /* sphere */

  if (hkl_info.shape < 0)
    exit(fprintf(stderr,"Single_crystal: %s: sample has invalid dimensions.\n"
                        "ERROR           Please check parameter values (xwidth, yheight, zdepth, radius).\n", NAME_CURRENT_COMP));

  printf("Single_crystal: %s: Vc=%g [Angs] sigma_abs=%g [barn] sigma_inc=%g [barn] reflections=%s\n",
      NAME_CURRENT_COMP, hkl_info.V0, hkl_info.sigma_a, hkl_info.sigma_i,
      reflections && strlen(reflections) ? reflections : "NULL");
      
  #ifdef USE_OPENCL
  oclContext_SX = oclInitKernel("hkl_search.cl", 1);
  
  if (oclContext_SX.Kernel) {
    int iDevice;
    int nDevice=1;
    for (iDevice = 0; iDevice < nDevice; iDevice++) {
      cl_int             ciErr1;                              // Error code var
      //  Initialization: load MT parameters and init host buffers    
      d_L = clCreateBuffer(oclContext_SX.GPUContext, CL_MEM_READ_WRITE, sizeof(struct hkl_data)*hkl_info.count, NULL, &ciErr1);
      if (ciErr1 !=CL_SUCCESS) { oclContext_SX.Kernel=NULL; break; }
    
      d_T = clCreateBuffer(oclContext_SX.GPUContext, CL_MEM_READ_WRITE, sizeof(struct tau_data)*hkl_info.count, NULL, &ciErr1);
      if (ciErr1 !=CL_SUCCESS) { oclContext_SX.Kernel=NULL; break; }
              
      d_tau_count = clCreateBuffer(oclContext_SX.GPUContext, CL_MEM_READ_WRITE, sizeof(int), NULL, &ciErr1);
      if (ciErr1 !=CL_SUCCESS) { oclContext_SX.Kernel=NULL; break; }
         
      d_coh_refl = clCreateBuffer(oclContext_SX.GPUContext, CL_MEM_READ_WRITE, sizeof(double), NULL, &ciErr1);
      if (ciErr1 !=CL_SUCCESS) { oclContext_SX.Kernel=NULL; break; }
          
      d_coh_xsect = clCreateBuffer(oclContext_SX.GPUContext, CL_MEM_READ_WRITE, sizeof(double), NULL, &ciErr1);
      if (ciErr1 !=CL_SUCCESS) { oclContext_SX.Kernel=NULL; break; }
      clFinish(oclContext_SX.CommandQueue[iDevice]);
      
    }
  }
  #endif

  if (PG && !(order==1)) {
    fprintf(stderr,"Single_crystal: %s: PG mode means implicit choice of no multiple scattering!\n"
	    "WARNING setting order=1\n", NAME_CURRENT_COMP);
    order=1;
  }


%}

TRACE
%{
  double t1, t2=0;                /* Entry and exit times in sample */
  struct hkl_data *L;           /* Structure factor list */
  int i;                        /* Index into structure factor list */
  struct tau_data *T;           /* List of reflections close to Ewald sphere */
  int tau_count;                /* Number of reflections close to Ewald sphere*/
  int j;                        /* Index into reflection list */
  int event_counter;            /* scattering event counter */
  double kix, kiy, kiz, ki;     /* Initial wave vector [1/AA] */
  double kfx, kfy, kfz;         /* Final wave vector */
  double v;                     /* Neutron velocity */
  double rho_x, rho_y, rho_z;   /* the vector ki - tau */
  double rho;
  double diff;                  /* Deviation from Bragg condition */
  double ox, oy, oz;            /* Origin of Ewald sphere tangent plane */
  double b1x, b1y, b1z;         /* First vector spanning tangent plane */
  double b2x, b2y, b2z;         /* Second vector spanning tangent plane */
  double n11, n12, n22;         /* 2D Gauss description matrix N */
  double det_N;                 /* Determinant of N */
  double inv_n11, inv_n12, inv_n22; /* Inverse of N */
  double l11, l12, l22;         /* Cholesky decomposition L of 1/2*inv(N) */
  double det_L;                 /* Determinant of L */
  double Bt_D_O_x, Bt_D_O_y;    /* Temporaries */
  double y0x, y0y;              /* Center of 2D Gauss in plane coordinates */
  double alpha;                 /* Offset of 2D Gauss center from 3D center */
  double V0;                    /* Volume of unit cell */
  double l_full;                /* Neutron path length for transmission */
  double l;                     /* Path length to scattering event */
  double abs_xsect, abs_xlen;   /* Absorption cross section and length */
  double inc_xsect, inc_xlen;   /* Incoherent scattering cross section and length */
  double coh_xlen;              /* Coherent cross section and length */
  double tot_xsect, tot_xlen;   /* Total cross section and length */
  double z1, z2, y1, y2;        /* Temporaries to choose kf from 2D Gauss */
  double adjust, sum;           /* Temporaries */

  double p_trans;               /* Transmission probability */
  double mc_trans, mc_interact; /* Transmission, interaction MC choices */
  int    intersect=0;
  double theta, phi;            /* rotation angles for curved lattice option */


  /* Intersection neutron trajectory / sample (sample surface) */
  if (hkl_info.shape == 0)
    intersect = cylinder_intersect(&t1, &t2, x, y, z, vx, vy, vz, radius, yheight);
  else if (hkl_info.shape == 1)
    intersect = box_intersect(&t1, &t2, x, y, z, vx, vy, vz, xwidth, yheight, zdepth);
  else if (hkl_info.shape == 2)
    intersect = sphere_intersect(&t1, &t2, x, y, z, vx, vy, vz, radius);
#ifndef USE_PGI
  else if (hkl_info.shape == 3)
      intersect = off_intersect(&t1, &t2, NULL, NULL, x, y, z, vx, vy, vz, offdata );
#endif
  if (t2 < 0) intersect=0;  /* we passed sample volume already */

  if(intersect)
  {                         /* Neutron intersects crystal */
    if(t1 > 0)
      PROP_DT(t1);          /* Move to crystal surface if not inside */
    v  = sqrt(vx*vx + vy*vy + vz*vz);
    ki = V2K*v;
    event_counter = 0;
    abs_xsect = hkl_info.sigma_a*2200/v;
    inc_xsect = hkl_info.sigma_i;
    V0= hkl_info.V0;
    abs_xlen  = abs_xsect/V0;
    inc_xlen  = inc_xsect/V0;

    /* Scalar cross sections for inc/abs are given in barns, so we need a scaling factor of 100
       to get scattering lengths in m, since V0 is assumed to be in AA*/
    abs_xlen *= 100; inc_xlen *= 100;

    L = hkl_info.list;
    T = hkl_info.tau_list;
#ifndef USE_PGI
    hkl_info.type = '\0';
#endif
    do {  /* Loop over multiple scattering events */
      /* Angles for powder randomization */
      double Alpha, Beta;

      if (hkl_info.shape == 0)
        intersect = cylinder_intersect(&t1, &t2, x, y, z, vx, vy, vz, radius, yheight);
      else if (hkl_info.shape == 1)
        intersect = box_intersect(&t1, &t2, x, y, z, vx, vy, vz, xwidth, yheight, zdepth);
      else if (hkl_info.shape == 2)
        intersect = sphere_intersect(&t1, &t2, x, y, z, vx, vy, vz, radius);
#ifndef USE_PGI      
      else if (hkl_info.shape == 3)
	      intersect = off_intersect(&t1, &t2, NULL, NULL, x, y, z, vx, vy, vz, offdata );
#endif
      if(!intersect || t2*v < -1e-9 || t1*v > 1e-9)
      {
        /* neutron is leaving the sample */
        if (hkl_info.flag_warning < 100)
          fprintf(stderr,
                "Single_crystal: %s: Warning: neutron has unexpectedly left the crystal!\n"
                "                t1=%g t2=%g x=%g y=%g z=%g vx=%g vy=%g vz=%g\n",
                NAME_CURRENT_COMP, t1, t2, x, y, z, vx, vy, vz);
        hkl_info.flag_warning++;
#endif
        break;
      }

      l_full = t2*v;

      /* (1). Compute incoming wave vector ki */
      if (powder) { /* orientation of crystallite is random */
	Alpha = randpm1()*PI*powder;
	Beta = randpm1()*PI/2;
	randrotate(&vx, &vy, &vz, Alpha, Beta);
      }
      if (PG) { /* orientation of crystallite is random */
	Alpha = rand01()*2*PI*PG;
	PGrotate(&vx, &vy, &vz, Alpha, hkl_info.csx, hkl_info.csy, hkl_info.csz);
      }


      /* lattice curvature option: rotate neutron velocity */
      if (RX || RY || RZ) {
        if (RX) { rotate(b1x,b1y,b1z,vx,vy,vz,    atan2(x,RX),0,0,1); }
		    else { b1x=vx; b1y=vy; b1z=vz; }
		    if (RY) { rotate(b2x,b2y,b2z,b1x,b1y,b1z, atan2(y,RY),1,0,0); }
		    else { b2x=b1x; b2y=b1y; b2z=b1z; }
		    if (RZ) { rotate(b1x,b1y,b1z,b2x,b2y,b2z, atan2(z,RZ),0,1,0); }
        else { b1x=b2x; b1y=b2y; b1z=b2z; }
		    kix = V2K*b1x;
        kiy = V2K*b1y;
        kiz = V2K*b1z;
      } else {
        kix = V2K*vx;
        kiy = V2K*vy;
        kiz = V2K*vz;
      }

      /* (2). Intersection of Ewald sphere with reciprocal lattice points */

      /* in case we use 'SPLIT' then consecutive neutrons can be identical when entering here
         and we may skip the hkl_search call */
/*      if ( fabs(kix - hkl_info.kix) < 1e-6
        && fabs(kiy - hkl_info.kiy) < 1e-6
        && fabs(kiz - hkl_info.kiz) < 1e-6) {
        hkl_info.nb_reuses++;
      } else {
*/        /* Max possible tau for this ki with 5*sigma delta-d/d cutoff. */
        double tau_max   = 2*ki/(1 - 5*hkl_info.m_delta_d_d);
        double coh_xsect = 0, coh_refl = 0;

        /* call hkl_search */
        #ifdef USE_OPENCL
        if (oclContext_SX.Kernel != NULL){ // the Kernel could be initialised
          tau_count = hkl_search_opencl(L, T, hkl_info.count, hkl_info.V0, 
              kix, kiy, kiz, tau_max,
              &coh_refl, &coh_xsect, oclContext_SX,
              d_L, d_T, d_tau_count, d_coh_refl, d_coh_xsect);
	  if (tau_count != 0)
	    printf("\nGPU tau_count:%i\n",tau_count);
        }
        else 
        #endif

	  tau_count = hkl_search(L, T, hkl_info.count, hkl_info.V0, 
              kix, kiy, kiz, tau_max,
              &coh_refl, &coh_xsect);
	
        /* store ki so that we can check for further SPLIT iterations */
#ifndef USE_PGI
//        if (event_counter == 0 ) { /* only for incoming neutron */
//          hkl_info.kix = kix;
//          hkl_info.kiy = kiy;
//          hkl_info.kiz = kiz;
//        }

//        hkl_info.coh_refl  = coh_refl;
//        hkl_info.coh_xsect = coh_xsect;
//        hkl_info.nb_refl += tau_count;
//        hkl_info.nb_refl_count++;
#endif
/*      }
*/
      /* (3). Probabilities of the different possible interactions. */
      /* Cross-sections are in barns = 10**-28 m**2, and unit cell volumes are
         in AA**3 = 10**-30 m**2. Hence a factor of 100 is used to convert
         scattering lengths to m**-1 */
      coh_xlen = coh_xsect/V0;
      if (barns) {
        coh_xlen *= 100;
      } /* else assume fm^2 */
      tot_xlen = abs_xlen + inc_xlen + coh_xlen;

      /* (5). Transmission */
      p_trans = exp(-tot_xlen*l_full);
      if(!event_counter && p_transmit >= 0 && p_transmit <= 1) {
        mc_trans = p_transmit; /* first event */
      } else {
        mc_trans = p_trans;
      }
#ifndef USE_PGI
      hkl_info.type = 't';
#endif
      mc_interact = 1 - mc_trans;
      if(mc_trans > 0 && (mc_trans >= 1 || rand01() < mc_trans))  /* Transmit */
      {
        p *= p_trans/mc_trans;
        intersect=0;
	if (powder) { /* orientation of crystallite is longer random */
	  randderotate(&vx, &vy, &vz, Alpha, Beta);
	}
	if (PG) { /* orientation of crystallite is longer random */
	  PGderotate(&vx, &vy, &vz, Alpha, hkl_info.m_cx, hkl_info.m_cz, hkl_info.m_cz);
	}
	break;
      }
      if(tot_xlen <= 0){
        ABSORB;
      }
      if(mc_interact <= 0)        /* Protect against rounding errors */
        { intersect=0;
	  if (powder) { /* orientation of crystallite is no longer random */
	    randderotate(&vx, &vy, &vz, Alpha, Beta);
	  }
	  if (PG) { /* orientation of crystallite is longer random */
	    PGderotate(&vx, &vy, &vz, Alpha, hkl_info.csx, hkl_info.csy, hkl_info.csz);
	  }
	  break;
	}
      if (!event_counter) p *= fabs(1 - p_trans)/mc_interact;
      /* Select a point at which to scatter the neutron, taking
         secondary extinction into account. */
      /* dP(l) = exp(-tot_xlen*l)dl
         P(l<l_0) = [-1/tot_xlen*exp(-tot_xlen*l)]_0^l_0
                  = (1 - exp(-tot_xlen*l0))/tot_xlen
         l = -log(1 - tot_xlen*rand0max(P(l<l_full)))/tot_xlen
       */
      if(tot_xlen*l_full < 1e-6)
        /* For very weak scattering, use simple uniform sampling of scattering
           point to avoid rounding errors. */
        l = rand0max(l_full);
      else
        l = -log(1 - rand0max((1 - exp(-tot_xlen*l_full))))/tot_xlen;
      PROP_DT(l/v);
      event_counter++;

      /* (4). Account for the probability of sigma_abs */
      p *= (coh_xlen + inc_xlen)/tot_xlen;
      /* Choose between coherent and incoherent scattering */
      if(coh_xlen == 0 || rand0max(coh_xlen + inc_xlen) <= inc_xlen)
      {
        /* (6). Incoherent scattering */
        randvec_target_circle(&kix, &kiy, &kiz, NULL, vx, vy, vz, 0);
        vx = kix; /* ki vector is used as tmp var with norm v */
        vy = kiy;
        vz = kiz; /* Go for next scattering event */
#ifndef USE_PGI
        hkl_info.type = 'i';
#endif
      } else {
        /* 7. Coherent scattering. Select reciprocal lattice point. */
        if(coh_refl <= 0){
          ABSORB;
        }
        sum = 0;
        j = hkl_select(T, tau_count, coh_refl, &sum,_particle);

        if(j >= tau_count)
        {
          if (hkl_info.flag_warning < 100)
            fprintf(stderr, "Single_crystal: Error: Illegal tau search "
<<<<<<< HEAD
              "(sum=%g, j=%i, tau_count=%i).\n", sum, j , tau_count);
=======
              "(sum=%g, j=%i, tau_count=%i).\n", sum, j , hkl_info.tau_count);
>>>>>>> 85a7a75c
          hkl_info.flag_warning++;
#endif
          j = tau_count - 1;
        }
        i = T[j].index;
        /* (8). Pick scattered wavevector kf from 2D Gauss distribution. */
        z1 = randnorm();
        z2 = randnorm();
        y1 = T[j].l11*z1 + T[j].y0x;
        y2 = T[j].l12*z1 + T[j].l22*z2 + T[j].y0y;
        kfx = T[j].rho_x + T[j].ox + T[j].b1x*y1 + T[j].b2x*y2;
        kfy = T[j].rho_y + T[j].oy + T[j].b1y*y1 + T[j].b2y*y2;
        kfz = T[j].rho_z + T[j].oz + T[j].b1z*y1 + T[j].b2z*y2;
        /* Normalize kf to length of ki, to account for planer
          approximation of the Ewald sphere. */
        adjust = ki/sqrt(kfx*kfx + kfy*kfy + kfz*kfz);
        kfx *= adjust;
        kfy *= adjust;
        kfz *= adjust;
        /* Adjust neutron weight (see manual for explanation). */
        p *= T[j].xsect*coh_refl/(coh_xsect*T[j].refl);

        vx = K2V*(L[i].u1x*kfx + L[i].u2x*kfy + L[i].u3x*kfz);
        vy = K2V*(L[i].u1y*kfx + L[i].u2y*kfy + L[i].u3y*kfz);
        vz = K2V*(L[i].u1z*kfx + L[i].u2z*kfy + L[i].u3z*kfz);
#ifndef USE_PGI
        hkl_info.type = 'c';
        hkl_info.h    = L[i].h;
        hkl_info.k    = L[i].k;
        hkl_info.l    = L[i].l;
#endif
      }
      /* lattice curvature option: rotate back neutron velocity */
      if (RZ || RY) {
        if (RX) { rotate(b1x,b1y,b1z,vx,vy,vz,    -atan2(x,RX),0,0,1); }
		    else { b1x=vx; b1y=vy; b1z=vz; }
		    if (RY) { rotate(b2x,b2y,b2z,b1x,b1y,b1z, -atan2(y,RY),1,0,0); }
		    else { b2x=b1x; b2y=b1y; b2z=b1z; }
		    if (RZ) { rotate(b1x,b1y,b1z,b2x,b2y,b2z, -atan2(z,RZ),0,1,0); }
        else { b1x=b2x; b1y=b2y; b1z=b2z; }
        vx=b1x; vy=b1y; vz=b1z;
	    }

      SCATTER;
      if (powder) { /* orientation of crystallite is no longer random */
	  randderotate(&vx, &vy, &vz, Alpha, Beta);
      }
      if (PG) { /* orientation of crystallite is longer random */
	PGderotate(&vx, &vy, &vz, Alpha, hkl_info.csx, hkl_info.csy, hkl_info.csz);
      }
      /* exit if multiple scattering order has been reached */
      if (order && event_counter >= order) { intersect=0; break; }
      /* Repeat loop for next scattering event. */
    } while (intersect); /* end do (intersect) (multiple scattering loop) */
  } /* if intersect */
%}

FINALLY
%{
#ifdef USE_MPI
  if(mpi_node_rank == mpi_node_root) {
#endif

  if (hkl_info.flag_warning)
    fprintf(stderr, "Single_crystal: %s: Error message was repeated %i times with absorbed neutrons.\n",
      NAME_CURRENT_COMP, hkl_info.flag_warning);

  /* in case this instance is used in a SPLIT, we can recommend the
     optimal iteration value */
  if (hkl_info.nb_refl_count) {
    double split_iterations = (double)hkl_info.nb_reuses/hkl_info.nb_refl_count + 1;
    double split_optimal    = (double)hkl_info.nb_refl/hkl_info.nb_refl_count;
    if (split_optimal > split_iterations + 5)
      printf("Single_crystal: %s: Info: you may highly improve the computation efficiency by using\n"
        "    SPLIT %i COMPONENT %s=Single_crystal(order=1, ...)\n"
        "  in the instrument description %s.\n",
        NAME_CURRENT_COMP, (int)split_optimal, NAME_CURRENT_COMP, instrument_source);
  }
  #ifdef USE_OPENCL
  if (oclContext_SX.Kernel) {
    int iDevice=0;
    // clear OpenCL memory
   
    if (oclContext_SX.GPUContext)            clReleaseContext(oclContext_SX.GPUContext);
    if (oclContext_SX.Kernel)                clReleaseKernel(oclContext_SX.Kernel);    
    if (oclContext_SX.CommandQueue[iDevice]) clReleaseCommandQueue(oclContext_SX.CommandQueue[iDevice]);
    
    if (d_L)          clReleaseMemObject(d_L);
    if (d_T)          clReleaseMemObject(d_T);     
    if (d_tau_count)  clReleaseMemObject(d_tau_count);
    if (d_coh_refl)   clReleaseMemObject(d_coh_refl);
    if (d_coh_xsect)  clReleaseMemObject(d_coh_xsect);

  }
  #endif

#ifdef USE_MPI
  }
#endif
%}

MCDISPLAY
%{
#ifndef USE_PGI  
  if (hkl_info.shape == 0) {	/* cylinder */
    circle("xz", 0,  yheight/2.0, 0, radius);
    circle("xz", 0, -yheight/2.0, 0, radius);
    line(-radius, -yheight/2.0, 0, -radius, +yheight/2.0, 0);
    line(+radius, -yheight/2.0, 0, +radius, +yheight/2.0, 0);
    line(0, -yheight/2.0, -radius, 0, +yheight/2.0, -radius);
    line(0, -yheight/2.0, +radius, 0, +yheight/2.0, +radius);
  }
  else if (hkl_info.shape == 1) { 	/* box */
    double xmin = -0.5*xwidth;
    double xmax =  0.5*xwidth;
    double ymin = -0.5*yheight;
    double ymax =  0.5*yheight;
    double zmin = -0.5*zdepth;
    double zmax =  0.5*zdepth;
    multiline(5, xmin, ymin, zmin,
                 xmax, ymin, zmin,
                 xmax, ymax, zmin,
                 xmin, ymax, zmin,
                 xmin, ymin, zmin);
    multiline(5, xmin, ymin, zmax,
                 xmax, ymin, zmax,
                 xmax, ymax, zmax,
                 xmin, ymax, zmax,
                 xmin, ymin, zmax);
    line(xmin, ymin, zmin, xmin, ymin, zmax);
    line(xmax, ymin, zmin, xmax, ymin, zmax);
    line(xmin, ymax, zmin, xmin, ymax, zmax);
    line(xmax, ymax, zmin, xmax, ymax, zmax);
  }
  else if (hkl_info.shape == 2) {	/* sphere */
    circle("xy", 0,  0.0, 0, radius);
    circle("xz", 0,  0.0, 0, radius);
    circle("yz", 0,  0.0, 0, radius);
  }
  else if (hkl_info.shape == 3) {	/* OFF file */
    off_display(offdata);
  }
#endif
%}
END<|MERGE_RESOLUTION|>--- conflicted
+++ resolved
@@ -1437,11 +1437,7 @@
         {
           if (hkl_info.flag_warning < 100)
             fprintf(stderr, "Single_crystal: Error: Illegal tau search "
-<<<<<<< HEAD
               "(sum=%g, j=%i, tau_count=%i).\n", sum, j , tau_count);
-=======
-              "(sum=%g, j=%i, tau_count=%i).\n", sum, j , hkl_info.tau_count);
->>>>>>> 85a7a75c
           hkl_info.flag_warning++;
 #endif
           j = tau_count - 1;
