--- conflicted
+++ resolved
@@ -2167,476 +2167,6 @@
 AT (0,0,0.5) RELATIVE arm_guide_end
 ROTATED (0,mono_rotation,0) RELATIVE arm_guide_end
 
-<<<<<<< HEAD
-COMPONENT arm_mono_0 = Arm()
-AT (vertical_mono_radius,0,0) RELATIVE arm_mono
-ROTATED (0,0,2.67042917191868) RELATIVE arm_mono
-
-COMPONENT arm_mono_1 = Arm()
-AT (vertical_mono_radius,0,0) RELATIVE arm_mono
-ROTATED (0,0,2.5334840861792607) RELATIVE arm_mono
-
-COMPONENT arm_mono_2 = Arm()
-AT (vertical_mono_radius,0,0) RELATIVE arm_mono
-ROTATED (0,0,2.3965390004398412) RELATIVE arm_mono
-
-COMPONENT arm_mono_3 = Arm()
-AT (vertical_mono_radius,0,0) RELATIVE arm_mono
-ROTATED (0,0,2.259593914700422) RELATIVE arm_mono
-
-COMPONENT arm_mono_4 = Arm()
-AT (vertical_mono_radius,0,0) RELATIVE arm_mono
-ROTATED (0,0,2.122648828961002) RELATIVE arm_mono
-
-COMPONENT arm_mono_5 = Arm()
-AT (vertical_mono_radius,0,0) RELATIVE arm_mono
-ROTATED (0,0,1.9857037432215825) RELATIVE arm_mono
-
-COMPONENT arm_mono_6 = Arm()
-AT (vertical_mono_radius,0,0) RELATIVE arm_mono
-ROTATED (0,0,1.848758657482163) RELATIVE arm_mono
-
-COMPONENT arm_mono_7 = Arm()
-AT (vertical_mono_radius,0,0) RELATIVE arm_mono
-ROTATED (0,0,1.7118135717427436) RELATIVE arm_mono
-
-COMPONENT arm_mono_8 = Arm()
-AT (vertical_mono_radius,0,0) RELATIVE arm_mono
-ROTATED (0,0,1.5748684860033242) RELATIVE arm_mono
-
-COMPONENT arm_mono_9 = Arm()
-AT (vertical_mono_radius,0,0) RELATIVE arm_mono
-ROTATED (0,0,1.4379234002639047) RELATIVE arm_mono
-
-COMPONENT arm_mono_10 = Arm()
-AT (vertical_mono_radius,0,0) RELATIVE arm_mono
-ROTATED (0,0,1.300978314524485) RELATIVE arm_mono
-
-COMPONENT arm_mono_11 = Arm()
-AT (vertical_mono_radius,0,0) RELATIVE arm_mono
-ROTATED (0,0,1.1640332287850657) RELATIVE arm_mono
-
-COMPONENT arm_mono_12 = Arm()
-AT (vertical_mono_radius,0,0) RELATIVE arm_mono
-ROTATED (0,0,1.0270881430456462) RELATIVE arm_mono
-
-COMPONENT arm_mono_13 = Arm()
-AT (vertical_mono_radius,0,0) RELATIVE arm_mono
-ROTATED (0,0,0.8901430573062266) RELATIVE arm_mono
-
-COMPONENT arm_mono_14 = Arm()
-AT (vertical_mono_radius,0,0) RELATIVE arm_mono
-ROTATED (0,0,0.7531979715668073) RELATIVE arm_mono
-
-COMPONENT arm_mono_15 = Arm()
-AT (vertical_mono_radius,0,0) RELATIVE arm_mono
-ROTATED (0,0,0.6162528858273877) RELATIVE arm_mono
-
-COMPONENT arm_mono_16 = Arm()
-AT (vertical_mono_radius,0,0) RELATIVE arm_mono
-ROTATED (0,0,0.47930780008796825) RELATIVE arm_mono
-
-COMPONENT arm_mono_17 = Arm()
-AT (vertical_mono_radius,0,0) RELATIVE arm_mono
-ROTATED (0,0,0.3423627143485488) RELATIVE arm_mono
-
-COMPONENT arm_mono_18 = Arm()
-AT (vertical_mono_radius,0,0) RELATIVE arm_mono
-ROTATED (0,0,0.20541762860912938) RELATIVE arm_mono
-
-COMPONENT arm_mono_19 = Arm()
-AT (vertical_mono_radius,0,0) RELATIVE arm_mono
-ROTATED (0,0,0.06847254286970994) RELATIVE arm_mono
-
-COMPONENT arm_mono_20 = Arm()
-AT (vertical_mono_radius,0,0) RELATIVE arm_mono
-ROTATED (0,0,-0.06847254286970994) RELATIVE arm_mono
-
-COMPONENT arm_mono_21 = Arm()
-AT (vertical_mono_radius,0,0) RELATIVE arm_mono
-ROTATED (0,0,-0.20541762860912938) RELATIVE arm_mono
-
-COMPONENT arm_mono_22 = Arm()
-AT (vertical_mono_radius,0,0) RELATIVE arm_mono
-ROTATED (0,0,-0.3423627143485488) RELATIVE arm_mono
-
-COMPONENT arm_mono_23 = Arm()
-AT (vertical_mono_radius,0,0) RELATIVE arm_mono
-ROTATED (0,0,-0.47930780008796825) RELATIVE arm_mono
-
-COMPONENT arm_mono_24 = Arm()
-AT (vertical_mono_radius,0,0) RELATIVE arm_mono
-ROTATED (0,0,-0.6162528858273877) RELATIVE arm_mono
-
-COMPONENT arm_mono_25 = Arm()
-AT (vertical_mono_radius,0,0) RELATIVE arm_mono
-ROTATED (0,0,-0.7531979715668071) RELATIVE arm_mono
-
-COMPONENT arm_mono_26 = Arm()
-AT (vertical_mono_radius,0,0) RELATIVE arm_mono
-ROTATED (0,0,-0.890143057306227) RELATIVE arm_mono
-
-COMPONENT arm_mono_27 = Arm()
-AT (vertical_mono_radius,0,0) RELATIVE arm_mono
-ROTATED (0,0,-1.027088143045646) RELATIVE arm_mono
-
-COMPONENT arm_mono_28 = Arm()
-AT (vertical_mono_radius,0,0) RELATIVE arm_mono
-ROTATED (0,0,-1.1640332287850654) RELATIVE arm_mono
-
-COMPONENT arm_mono_29 = Arm()
-AT (vertical_mono_radius,0,0) RELATIVE arm_mono
-ROTATED (0,0,-1.3009783145244853) RELATIVE arm_mono
-
-COMPONENT arm_mono_30 = Arm()
-AT (vertical_mono_radius,0,0) RELATIVE arm_mono
-ROTATED (0,0,-1.4379234002639047) RELATIVE arm_mono
-
-COMPONENT arm_mono_31 = Arm()
-AT (vertical_mono_radius,0,0) RELATIVE arm_mono
-ROTATED (0,0,-1.5748684860033237) RELATIVE arm_mono
-
-COMPONENT arm_mono_32 = Arm()
-AT (vertical_mono_radius,0,0) RELATIVE arm_mono
-ROTATED (0,0,-1.7118135717427436) RELATIVE arm_mono
-
-COMPONENT arm_mono_33 = Arm()
-AT (vertical_mono_radius,0,0) RELATIVE arm_mono
-ROTATED (0,0,-1.8487586574821635) RELATIVE arm_mono
-
-COMPONENT arm_mono_34 = Arm()
-AT (vertical_mono_radius,0,0) RELATIVE arm_mono
-ROTATED (0,0,-1.9857037432215825) RELATIVE arm_mono
-
-COMPONENT arm_mono_35 = Arm()
-AT (vertical_mono_radius,0,0) RELATIVE arm_mono
-ROTATED (0,0,-2.1226488289610024) RELATIVE arm_mono
-
-COMPONENT arm_mono_36 = Arm()
-AT (vertical_mono_radius,0,0) RELATIVE arm_mono
-ROTATED (0,0,-2.2595939147004214) RELATIVE arm_mono
-
-COMPONENT arm_mono_37 = Arm()
-AT (vertical_mono_radius,0,0) RELATIVE arm_mono
-ROTATED (0,0,-2.3965390004398412) RELATIVE arm_mono
-
-COMPONENT arm_mono_38 = Arm()
-AT (vertical_mono_radius,0,0) RELATIVE arm_mono
-ROTATED (0,0,-2.5334840861792602) RELATIVE arm_mono
-
-COMPONENT Monochromator_0 = Monochromator_bent(
- mosaicity=0, zwidth = 0.178, yheight = 0.005,
- xthickness = 0.0005, radius_x = monochromator_horizontal_radius,
- n_crystals = 16,
- plane_of_reflection = "Si400")
-AT (-2.2,0,0) RELATIVE arm_mono_0
-GROUP monochromator_array
-
-COMPONENT Monochromator_1 = Monochromator_bent(
- mosaicity=0, zwidth = 0.178, yheight = 0.005,
- xthickness = 0.0005, radius_x = monochromator_horizontal_radius,
- n_crystals = 16,
- plane_of_reflection = "Si400")
-AT (-2.2,0,0) RELATIVE arm_mono_1
-GROUP monochromator_array
-
-COMPONENT Monochromator_2 = Monochromator_bent(
- mosaicity=0, zwidth = 0.178, yheight = 0.005,
- xthickness = 0.0005, radius_x = monochromator_horizontal_radius,
- n_crystals = 16,
- plane_of_reflection = "Si400")
-AT (-2.2,0,0) RELATIVE arm_mono_2
-GROUP monochromator_array
-
-COMPONENT Monochromator_3 = Monochromator_bent(
- mosaicity=0, zwidth = 0.178, yheight = 0.005,
- xthickness = 0.0005, radius_x = monochromator_horizontal_radius,
- n_crystals = 16,
- plane_of_reflection = "Si400")
-AT (-2.2,0,0) RELATIVE arm_mono_3
-GROUP monochromator_array
-
-COMPONENT Monochromator_4 = Monochromator_bent(
- mosaicity=0, zwidth = 0.178, yheight = 0.005,
- xthickness = 0.0005, radius_x = monochromator_horizontal_radius,
- n_crystals = 16,
- plane_of_reflection = "Si400")
-AT (-2.2,0,0) RELATIVE arm_mono_4
-GROUP monochromator_array
-
-COMPONENT Monochromator_5 = Monochromator_bent(
- mosaicity=0, zwidth = 0.178, yheight = 0.005,
- xthickness = 0.0005, radius_x = monochromator_horizontal_radius,
- n_crystals = 16,
- plane_of_reflection = "Si400")
-AT (-2.2,0,0) RELATIVE arm_mono_5
-GROUP monochromator_array
-
-COMPONENT Monochromator_6 = Monochromator_bent(
- mosaicity=0, zwidth = 0.178, yheight = 0.005,
- xthickness = 0.0005, radius_x = monochromator_horizontal_radius,
- n_crystals = 16,
- plane_of_reflection = "Si400")
-AT (-2.2,0,0) RELATIVE arm_mono_6
-GROUP monochromator_array
-
-COMPONENT Monochromator_7 = Monochromator_bent(
- mosaicity=0, zwidth = 0.178, yheight = 0.005,
- xthickness = 0.0005, radius_x = monochromator_horizontal_radius,
- n_crystals = 16,
- plane_of_reflection = "Si400")
-AT (-2.2,0,0) RELATIVE arm_mono_7
-GROUP monochromator_array
-
-COMPONENT Monochromator_8 = Monochromator_bent(
- mosaicity=0, zwidth = 0.178, yheight = 0.005,
- xthickness = 0.0005, radius_x = monochromator_horizontal_radius,
- n_crystals = 16,
- plane_of_reflection = "Si400")
-AT (-2.2,0,0) RELATIVE arm_mono_8
-GROUP monochromator_array
-
-COMPONENT Monochromator_9 = Monochromator_bent(
- mosaicity=0, zwidth = 0.178, yheight = 0.005,
- xthickness = 0.0005, radius_x = monochromator_horizontal_radius,
- n_crystals = 16,
- plane_of_reflection = "Si400")
-AT (-2.2,0,0) RELATIVE arm_mono_9
-GROUP monochromator_array
-
-COMPONENT Monochromator_10 = Monochromator_bent(
- mosaicity=0, zwidth = 0.178, yheight = 0.005,
- xthickness = 0.0005, radius_x = monochromator_horizontal_radius,
- n_crystals = 16,
- plane_of_reflection = "Si400")
-AT (-2.2,0,0) RELATIVE arm_mono_10
-GROUP monochromator_array
-
-COMPONENT Monochromator_11 = Monochromator_bent(
- mosaicity=0, zwidth = 0.178, yheight = 0.005,
- xthickness = 0.0005, radius_x = monochromator_horizontal_radius,
- n_crystals = 16,
- plane_of_reflection = "Si400")
-AT (-2.2,0,0) RELATIVE arm_mono_11
-GROUP monochromator_array
-
-COMPONENT Monochromator_12 = Monochromator_bent(
- mosaicity=0, zwidth = 0.178, yheight = 0.005,
- xthickness = 0.0005, radius_x = monochromator_horizontal_radius,
- n_crystals = 16,
- plane_of_reflection = "Si400")
-AT (-2.2,0,0) RELATIVE arm_mono_12
-GROUP monochromator_array
-
-COMPONENT Monochromator_13 = Monochromator_bent(
- mosaicity=0, zwidth = 0.178, yheight = 0.005,
- xthickness = 0.0005, radius_x = monochromator_horizontal_radius,
- n_crystals = 16,
- plane_of_reflection = "Si400")
-AT (-2.2,0,0) RELATIVE arm_mono_13
-GROUP monochromator_array
-
-COMPONENT Monochromator_14 = Monochromator_bent(
- mosaicity=0, zwidth = 0.178, yheight = 0.005,
- xthickness = 0.0005, radius_x = monochromator_horizontal_radius,
- n_crystals = 16,
- plane_of_reflection = "Si400")
-AT (-2.2,0,0) RELATIVE arm_mono_14
-GROUP monochromator_array
-
-COMPONENT Monochromator_15 = Monochromator_bent(
- mosaicity=0, zwidth = 0.178, yheight = 0.005,
- xthickness = 0.0005, radius_x = monochromator_horizontal_radius,
- n_crystals = 16,
- plane_of_reflection = "Si400")
-AT (-2.2,0,0) RELATIVE arm_mono_15
-GROUP monochromator_array
-
-COMPONENT Monochromator_16 = Monochromator_bent(
- mosaicity=0, zwidth = 0.178, yheight = 0.005,
- xthickness = 0.0005, radius_x = monochromator_horizontal_radius,
- n_crystals = 16,
- plane_of_reflection = "Si400")
-AT (-2.2,0,0) RELATIVE arm_mono_16
-GROUP monochromator_array
-
-COMPONENT Monochromator_17 = Monochromator_bent(
- mosaicity=0, zwidth = 0.178, yheight = 0.005,
- xthickness = 0.0005, radius_x = monochromator_horizontal_radius,
- n_crystals = 16,
- plane_of_reflection = "Si400")
-AT (-2.2,0,0) RELATIVE arm_mono_17
-GROUP monochromator_array
-
-COMPONENT Monochromator_18 = Monochromator_bent(
- mosaicity=0, zwidth = 0.178, yheight = 0.005,
- xthickness = 0.0005, radius_x = monochromator_horizontal_radius,
- n_crystals = 16,
- plane_of_reflection = "Si400")
-AT (-2.2,0,0) RELATIVE arm_mono_18
-GROUP monochromator_array
-
-COMPONENT Monochromator_19 = Monochromator_bent(
- mosaicity=0, zwidth = 0.178, yheight = 0.005,
- xthickness = 0.0005, radius_x = monochromator_horizontal_radius,
- n_crystals = 16,
- plane_of_reflection = "Si400")
-AT (-2.2,0,0) RELATIVE arm_mono_19
-GROUP monochromator_array
-
-COMPONENT Monochromator_20 = Monochromator_bent(
- mosaicity=0, zwidth = 0.178, yheight = 0.005,
- xthickness = 0.0005, radius_x = monochromator_horizontal_radius,
- n_crystals = 16,
- plane_of_reflection = "Si400")
-AT (-2.2,0,0) RELATIVE arm_mono_20
-GROUP monochromator_array
-
-COMPONENT Monochromator_21 = Monochromator_bent(
- mosaicity=0, zwidth = 0.178, yheight = 0.005,
- xthickness = 0.0005, radius_x = monochromator_horizontal_radius,
- n_crystals = 16,
- plane_of_reflection = "Si400")
-AT (-2.2,0,0) RELATIVE arm_mono_21
-GROUP monochromator_array
-
-COMPONENT Monochromator_22 = Monochromator_bent(
- mosaicity=0, zwidth = 0.178, yheight = 0.005,
- xthickness = 0.0005, radius_x = monochromator_horizontal_radius,
- n_crystals = 16,
- plane_of_reflection = "Si400")
-AT (-2.2,0,0) RELATIVE arm_mono_22
-GROUP monochromator_array
-
-COMPONENT Monochromator_23 = Monochromator_bent(
- mosaicity=0, zwidth = 0.178, yheight = 0.005,
- xthickness = 0.0005, radius_x = monochromator_horizontal_radius,
- n_crystals = 16,
- plane_of_reflection = "Si400")
-AT (-2.2,0,0) RELATIVE arm_mono_23
-GROUP monochromator_array
-
-COMPONENT Monochromator_24 = Monochromator_bent(
- mosaicity=0, zwidth = 0.178, yheight = 0.005,
- xthickness = 0.0005, radius_x = monochromator_horizontal_radius,
- n_crystals = 16,
- plane_of_reflection = "Si400")
-AT (-2.2,0,0) RELATIVE arm_mono_24
-GROUP monochromator_array
-
-COMPONENT Monochromator_25 = Monochromator_bent(
- mosaicity=0, zwidth = 0.178, yheight = 0.005,
- xthickness = 0.0005, radius_x = monochromator_horizontal_radius,
- n_crystals = 16,
- plane_of_reflection = "Si400")
-AT (-2.2,0,0) RELATIVE arm_mono_25
-GROUP monochromator_array
-
-COMPONENT Monochromator_26 = Monochromator_bent(
- mosaicity=0, zwidth = 0.178, yheight = 0.005,
- xthickness = 0.0005, radius_x = monochromator_horizontal_radius,
- n_crystals = 16,
- plane_of_reflection = "Si400")
-AT (-2.2,0,0) RELATIVE arm_mono_26
-GROUP monochromator_array
-
-COMPONENT Monochromator_27 = Monochromator_bent(
- mosaicity=0, zwidth = 0.178, yheight = 0.005,
- xthickness = 0.0005, radius_x = monochromator_horizontal_radius,
- n_crystals = 16,
- plane_of_reflection = "Si400")
-AT (-2.2,0,0) RELATIVE arm_mono_27
-GROUP monochromator_array
-
-COMPONENT Monochromator_28 = Monochromator_bent(
- mosaicity=0, zwidth = 0.178, yheight = 0.005,
- xthickness = 0.0005, radius_x = monochromator_horizontal_radius,
- n_crystals = 16,
- plane_of_reflection = "Si400")
-AT (-2.2,0,0) RELATIVE arm_mono_28
-GROUP monochromator_array
-
-COMPONENT Monochromator_29 = Monochromator_bent(
- mosaicity=0, zwidth = 0.178, yheight = 0.005,
- xthickness = 0.0005, radius_x = monochromator_horizontal_radius,
- n_crystals = 16,
- plane_of_reflection = "Si400")
-AT (-2.2,0,0) RELATIVE arm_mono_29
-GROUP monochromator_array
-
-COMPONENT Monochromator_30 = Monochromator_bent(
- mosaicity=0, zwidth = 0.178, yheight = 0.005,
- xthickness = 0.0005, radius_x = monochromator_horizontal_radius,
- n_crystals = 16,
- plane_of_reflection = "Si400")
-AT (-2.2,0,0) RELATIVE arm_mono_30
-GROUP monochromator_array
-
-COMPONENT Monochromator_31 = Monochromator_bent(
- mosaicity=0, zwidth = 0.178, yheight = 0.005,
- xthickness = 0.0005, radius_x = monochromator_horizontal_radius,
- n_crystals = 16,
- plane_of_reflection = "Si400")
-AT (-2.2,0,0) RELATIVE arm_mono_31
-GROUP monochromator_array
-
-COMPONENT Monochromator_32 = Monochromator_bent(
- mosaicity=0, zwidth = 0.178, yheight = 0.005,
- xthickness = 0.0005, radius_x = monochromator_horizontal_radius,
- n_crystals = 16,
- plane_of_reflection = "Si400")
-AT (-2.2,0,0) RELATIVE arm_mono_32
-GROUP monochromator_array
-
-COMPONENT Monochromator_33 = Monochromator_bent(
- mosaicity=0, zwidth = 0.178, yheight = 0.005,
- xthickness = 0.0005, radius_x = monochromator_horizontal_radius,
- n_crystals = 16,
- plane_of_reflection = "Si400")
-AT (-2.2,0,0) RELATIVE arm_mono_33
-GROUP monochromator_array
-
-COMPONENT Monochromator_34 = Monochromator_bent(
- mosaicity=0, zwidth = 0.178, yheight = 0.005,
- xthickness = 0.0005, radius_x = monochromator_horizontal_radius,
- n_crystals = 16,
- plane_of_reflection = "Si400")
-AT (-2.2,0,0) RELATIVE arm_mono_34
-GROUP monochromator_array
-
-COMPONENT Monochromator_35 = Monochromator_bent(
- mosaicity=0, zwidth = 0.178, yheight = 0.005,
- xthickness = 0.0005, radius_x = monochromator_horizontal_radius,
- n_crystals = 16,
- plane_of_reflection = "Si400")
-AT (-2.2,0,0) RELATIVE arm_mono_35
-GROUP monochromator_array
-
-COMPONENT Monochromator_36 = Monochromator_bent(
- mosaicity=0, zwidth = 0.178, yheight = 0.005,
- xthickness = 0.0005, radius_x = monochromator_horizontal_radius,
- n_crystals = 16,
- plane_of_reflection = "Si400")
-AT (-2.2,0,0) RELATIVE arm_mono_36
-GROUP monochromator_array
-
-COMPONENT Monochromator_37 = Monochromator_bent(
- mosaicity=0, zwidth = 0.178, yheight = 0.005,
- xthickness = 0.0005, radius_x = monochromator_horizontal_radius,
- n_crystals = 16,
- plane_of_reflection = "Si400")
-AT (-2.2,0,0) RELATIVE arm_mono_37
-GROUP monochromator_array
-
-COMPONENT Monochromator_38 = Monochromator_bent(
- mosaicity=0, zwidth = 0.178, yheight = 0.005,
- xthickness = 0.0005, radius_x = monochromator_horizontal_radius,
- n_crystals = 16,
- plane_of_reflection = "Si400")
-AT (-2.2,0,0) RELATIVE arm_mono_38
-GROUP monochromator_array
-
-=======
 COMPONENT salsa_mono_array = Monochromator_bent(
  zwidth = 0.178, yheight = 0.005,
  xthickness = 0.0005, radius_x = monochromator_horizontal_radius,
@@ -2650,7 +2180,6 @@
  y_rot = mono_sandwich_rot_y,
  z_rot = mono_sandwich_rot_z)
 AT (0,0,0) RELATIVE arm_mono
->>>>>>> 9b1e7c76
 
 COMPONENT arm_takeoff = Arm()
 AT (0,0,0) RELATIVE arm_mono
