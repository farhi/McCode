/*******************************************************************************
*
*  McStas, neutron ray-tracing package
*  Copyright(C) 2007 Risoe National Laboratory.
*
* %I
* Written by: Mads Bertelsen
* Date: 20.08.15
* Version: $Revision: 0.8 $
* Origin: University of Copenhagen
*
*
* %D
* Part of the Union components, a set of components that work together and thus
*  sperates geometry and physics within McStas.
* The use of this component requires other components to be used.
*
* 1) One specifies a number of processes using process components
* 2) These are gathered into material definitions using Union_make_material
* 3) Geometries are placed using Union_box/cylinder/sphere, assigned a material
* 4) This master component placed after all of the above
*
* Only in step 4 will any simulation happen, and per default all geometries
*  defined before this master, but after the previous will be simulated here.
*
* There is a dedicated manual available for the Union_components
*
* Algorithm:
* Described elsewhere
*
* %P
* INPUT PARAMETERS:
*   allow_inside_start:     Set to 1 if rays are expected to start inside a volume in this master
*   history_limit:          Limits how many histories are recorded before stopping
*   verbal:                 Toogles terminal output describing the defined simulation
*   list_verbal:            Toogles information of all internal lists in intersection network
*   finally_verbal:         Toogles information about cleanup performed in finally section
*   allow_inside_start      Set to 1 to allow rays to start inside the defined geometry
*   enable_tagging          Enable tagging of ray history (geometry, scattering process)
*   history_limit=300000    Limit the number of unique histories that are saved
*   enable_conditionals     Use conditionals with this master
*   inherit_number_of_scattering_events Inherit the number of scattering events from last master
*
* OUTPUT PARAMETERS:
*
* %L
*
* %E
******************************************************************************/

DEFINE COMPONENT Union_master
DEFINITION PARAMETERS ()
SETTING PARAMETERS(verbal = 1,
                   list_verbal = 0,
                   finally_verbal = 0,
                   allow_inside_start=0,
                   enable_tagging = 0,
                   history_limit=300000,
                   enable_conditionals=1,
                   inherit_number_of_scattering_events=0,
                   record_absorption=0,
                   string init="init")
<<<<<<< HEAD
=======
/*
OUTPUT PARAMETERS (global_master_element, this_global_master_index, previous_master_index, geometry_list_index, intersection_time_table, Volumes, Volume_copies, Geometries, starting_lists, r, r_start, v, error_msg, component_error_msg, string_output, number_of_volumes, volume_index, process_index, solutions, max_number_of_processes, limit, solution, min_solution, min_volume, time_found, intersection_time, min_intersection_time, process, process_start, my_trace, p_my_trace, my_trace_fraction_control, k, k_new, k_old, v_length, my_sum, my_sum_plus_abs, culmative_probability, mc_prop, time_to_scattering, length_to_scattering, length_to_boundery, time_to_boundery, selected_process, scattering_event, time_propagated_without_scattering, a_next_volume_found, next_volume,  next_volume_priority, done, current_volume, number_of_solutions, number_of_solutions_static, check, start, intersection_with_children, geometry_output, tree_next_volume, pre_allocated1, pre_allocated2, pre_allocated3, ray_position, ray_velocity, ray_velocity_final, volume_0_found, scattered_flag, scattered_flag_VP, master_transposed_rotation_matrix, temp_rotation_matrix, non_rotated_position, rotated_position, stop_tagging_ray, stop_creating_nodes, enable_tagging_check, master_tagging_node_list, current_tagging_node, tagging_leaf_counter, number_of_scattering_events, real_transmission_probability, mc_transmission_probability, number_of_masks, number_of_masked_volumes,need_to_run_within_which_volume, mask_index_main, mask_iterator, mask_status_list, current_mask_intersect_list_status, mask_volume_index_list, geometry_component_index_list, Volume_copies_allocated, p_old, this_logger, this_abs_logger, conditional_status, tagging_conditional_list, free_tagging_conditioanl_list, logger_conditional_extend_array, abs_logger_conditional_extend_array, tagging_conditional_extend, max_conditional_extend_index,safty_distance,safty_distance2, number_of_processes_array,temporary_focus_data,focus_data_index, starting_volume_warning, iterator, non_isotropic_found, number_of_process_interacts_set, total_process_interact, index_of_lacking_process, log_index, mask_check, mask_start, wavevector, wavevector_rotated, k_rotated, ray_velocity_rotated, ray_sucseeded, r_old, initial_weight, abs_weight_factor)
*/
/*
OUTPUT PARAMETERS (global_master_element, this_global_master_index, previous_master_index, geometry_list_index, intersection_time_table, Volumes, Volume_copies, Geometries, starting_lists, error_msg, component_error_msg, number_of_volumes, volume_index, process_index, solutions, max_number_of_processes, limit, solution, min_solution, min_volume, time_found, intersection_time, min_intersection_time, process, process_start, my_trace, p_my_trace, my_trace_fraction_control, v_length, my_sum, my_sum_plus_abs, culmative_probability, mc_prop, time_to_scattering, length_to_scattering, length_to_boundery, time_to_boundery, selected_process, scattering_event, time_propagated_without_scattering, a_next_volume_found, next_volume,  next_volume_priority, done, current_volume, number_of_solutions, number_of_solutions_static, check, start, intersection_with_children, geometry_output, tree_next_volume, pre_allocated1, pre_allocated2, pre_allocated3, ray_position, ray_velocity, ray_velocity_final, volume_0_found, scattered_flag, scattered_flag_VP, master_transposed_rotation_matrix, temp_rotation_matrix, non_rotated_position, rotated_position, stop_tagging_ray, stop_creating_nodes, enable_tagging_check, master_tagging_node_list, current_tagging_node, tagging_leaf_counter, number_of_scattering_events, real_transmission_probability, mc_transmission_probability, number_of_masks, number_of_masked_volumes,need_to_run_within_which_volume, mask_index_main, mask_iterator, mask_status_list, current_mask_intersect_list_status, mask_volume_index_list, geometry_component_index_list, Volume_copies_allocated, p_old, this_logger, this_abs_logger, conditional_status, tagging_conditional_list, free_tagging_conditioanl_list, logger_conditional_extend_array, abs_logger_conditional_extend_array, tagging_conditional_extend, max_conditional_extend_index,safty_distance,safty_distance2, number_of_processes_array,temporary_focus_data,focus_data_index, starting_volume_warning, iterator, non_isotropic_found, number_of_process_interacts_set, total_process_interact, index_of_lacking_process, log_index, mask_check, mask_start, wavevector, wavevector_rotated, ray_velocity_rotated, ray_sucseeded, initial_weight, abs_weight_factor)
*/
>>>>>>> d7fdbe7cb... Manual merge of branch without polymorphism into McStas 3.0 branch.
OUTPUT PARAMETERS ()
DEPENDENCY "-I@MCCODE_LIB@/share/"
NOACC

/* Neutron parameters: (x,y,z,vx,vy,vz,t,sx,sy,sz,p) */

SHARE
%{

#ifndef Union
#define Union $Revision: 0.9 $

%include "Union_functions.c"
%include "Union_initialization.c"

#endif

// TEST
struct logger_with_data_struct loggers_with_data_array;
struct abs_logger_with_data_struct abs_loggers_with_data_array;

#ifndef MASTER_DETECTOR
    //struct pointer_to_global_master_list_master global_master_list_master = {0,NULL};
    #define MASTER_DETECTOR dummy
#endif

%}


DECLARE
%{
  // Declare global lists, will be retrieved in INITIALIZE
  struct global_positions_to_transform_list_struct *global_positions_to_transform_list_master;
  struct global_rotations_to_transform_list_struct *global_rotations_to_transform_list_master;
  struct pointer_to_global_process_list *global_process_list_master;
  struct pointer_to_global_material_list *global_material_list_master;
  struct pointer_to_global_geometry_list *global_geometry_list_master;
  struct pointer_to_global_logger_list *global_all_volume_logger_list_master;
  struct pointer_to_global_logger_list *global_specific_volumes_logger_list_master;
  struct pointer_to_global_abs_logger_list *global_all_volume_abs_logger_list_master;
  struct pointer_to_global_abs_logger_list *global_specific_volumes_abs_logger_list_master;
  struct global_tagging_conditional_list_struct *global_tagging_conditional_list_master;
  struct pointer_to_global_master_list *global_master_list_master;

  // New precompiler settings for verbal / tagging
  //#define Union_trace_verbal_setting
  //#define Union_enable_tagging_setting

  int starting_volume_warning;

  // Declare the global variables (not to be in output parameters)
  struct global_master_element_struct global_master_element;
  int this_global_master_index;
  
  // variables used for assigning global information to local variables
  int previous_master_index;
  int geometry_list_index;

  // The main structures used in this component
  struct intersection_time_table_struct intersection_time_table;
  struct Volume_struct **Volumes;
  struct geometry_struct **Geometries;
  struct Volume_struct **Volume_copies;
  struct starting_lists_struct starting_lists;
  
  // garbage collection for volume_copies
  struct pointer_to_1d_int_list Volume_copies_allocated;

  // Vectors in old format (still used by intersect function, will go to Coords in future)
  double r[3];
  double r_start[3];
  double v[3];

  // Error handling
  int error_msg;
  int component_error_msg;
  
  // For verbal output
  char string_output[128];
  
  // Variables for ray-tracing algorithm
  int number_of_volumes;
  int volume_index;
  int process_index;
  int iterator;
  int solutions;
  int max_number_of_processes;
  int limit;
  int solution;
  int min_solution;
  int min_volume;
  int time_found;
  double intersection_time;
  double min_intersection_time;
  
  struct scattering_process_struct *process;
  struct scattering_process_struct *process_start;
  double *my_trace;
  double *p_my_trace;
  double *my_trace_fraction_control;
  double k[3];
  double k_new[3];
  double k_old[3];
  double k_rotated[3];
  double v_length;
  double my_sum;
  double my_sum_plus_abs;
  double culmative_probability;
  double mc_prop;
  double time_to_scattering;
  double length_to_scattering;
  double length_to_boundery;
  double length_to_boundery_fp
  double time_to_boundery;
  int selected_process;
  int scattering_event;
  double time_propagated_without_scattering;
  
  int a_next_volume_found;
  int next_volume;
  double next_volume_priority;
  
  int done;
  int current_volume;
  int ray_sucseeded;
  int *number_of_solutions;
  int number_of_solutions_static;
  int *check;
  int *start;
  int intersection_with_children;
  int geometry_output;
  
  // For within_which_volume
  int tree_next_volume;
  int *pre_allocated1;
  int *pre_allocated2;
  int *pre_allocated3;
  Coords ray_position;
  Coords ray_velocity;
  Coords ray_velocity_rotated;
  Coords ray_velocity_final;
  Coords wavevector;
  Coords wavevector_rotated;
  int volume_0_found;
  
  int *scattered_flag;
  int **scattered_flag_VP;
  
  // For coordinate transformations
  Rotation master_transposed_rotation_matrix;
  Rotation temp_rotation_matrix;
  Rotation temp_transpose_rotation_matrix;
  Coords non_rotated_position;
  Coords rotated_position;
  int non_isotropic_found;
  
  // For tagging
  struct list_of_tagging_tree_node_pointers master_tagging_node_list;
  struct tagging_tree_node_struct *current_tagging_node;
  
  int tagging_leaf_counter;
  int stop_tagging_ray;
  int stop_creating_nodes;
  int number_of_scattering_events;
  
  // For geometry p interact
  double real_transmission_probability;
  double mc_transmission_probability;
  
  // Process p interact
  int number_of_process_interacts_set;
  int index_of_lacking_process;
  double total_process_interact;
  
  // Volume nr -> component index
  struct pointer_to_1d_int_list geometry_component_index_list;
  
  // Masks
  struct pointer_to_1d_int_list mask_volume_index_list;
  int number_of_masks;
  int number_of_masked_volumes;
  struct pointer_to_1d_int_list mask_status_list;
  struct pointer_to_1d_int_list current_mask_intersect_list_status;
  int mask_index_main;
  int mask_iterator;
  int *mask_start;
  int *mask_check;
  int need_to_run_within_which_volume;
  
  // Loggers
  //struct logger_with_data_struct loggers_with_data_array;
  int *number_of_processes_array;
  double p_old;
  int log_index;
  int conditional_status;
  struct logger_struct *this_logger;
  struct abs_logger_struct *this_abs_logger;
  //  union detector_pointer_union detector_pointer;
  
  // Conditionals
  struct conditional_list_struct *tagging_conditional_list;
  int *logger_conditional_extend_array;
  int *abs_logger_conditional_extend_array;
  int max_conditional_extend_index;
  int tagging_conditional_extend;
  int free_tagging_conditioanl_list;
  
  // Reliability control
  // Safty distance is needed to avoid having ray positions closer to a wall than the precision of intersection functions
  double safty_distance;
  double safty_distance2;
  
  // Focusing
  struct focus_data_struct temporary_focus_data;
  int focus_data_index;
  
  // Record absorption
  double r_old[3];
  double initial_weight;
  double abs_weight_factor;
  double time_old;
  int absorption_index;
  int abs_weight_factor_set;
  double my_abs;
  struct abs_event absorption_event_data[1000];
  
  // Absorption logger
  Coords abs_position;
  Coords transformed_abs_position;
  double t_abs_propagation;
  double abs_distance;
  double abs_max_length;
  
  
%}

INITIALIZE
%{
  // Unpack global lists
  global_positions_to_transform_list_master = COMP_GETPAR3(Union_init, init, global_positions_to_transform_list);
  global_rotations_to_transform_list_master = COMP_GETPAR3(Union_init, init, global_rotations_to_transform_list);
  global_process_list_master = COMP_GETPAR3(Union_init, init, global_process_list);
  global_material_list_master = COMP_GETPAR3(Union_init, init, global_material_list);
  global_geometry_list_master = COMP_GETPAR3(Union_init, init, global_geometry_list);
  global_all_volume_logger_list_master = COMP_GETPAR3(Union_init, init, global_all_volume_logger_list);
  global_specific_volumes_logger_list_master = COMP_GETPAR3(Union_init, init, global_specific_volumes_logger_list);
  global_all_volume_abs_logger_list_master = COMP_GETPAR3(Union_init, init, global_all_volume_abs_logger_list);
  global_specific_volumes_abs_logger_list_master = COMP_GETPAR3(Union_init, init, global_specific_volumes_abs_logger_list);
  global_tagging_conditional_list_master = COMP_GETPAR3(Union_init, init, global_tagging_conditional_list);
  global_master_list_master = COMP_GETPAR3(Union_init, init, global_master_list);


  // It is possible to surpress warnings on starting volume by setting this to 1
  starting_volume_warning = 0;
  
  // Start at 0 error messages, quit after 100.
  component_error_msg = 0;
  
  // For within_which_volume
  volume_0_found = 0;
  
  // For tagging
  tagging_leaf_counter=0;
  
  // For masks
  number_of_masks = 0;
  number_of_masked_volumes = 0;

  // Use sanitation
  #ifndef ANY_GEOMETRY_DETECTOR_DECLARE
    printf("\nERROR: Need to define at least one Volume using Union_cylinder or Union_box before using the Union_master component. \n");
    exit(1);
  #endif
  #ifdef ANY_GEOMETRY_DETECTOR_DECLARE
    if (global_geometry_list_master->num_elements == 0) {
      printf("\nERROR: Need to define at least one Volume using Union_cylinder or Union_box before using the Union_master component. \n");
      printf("       Union_master component named \"%s\" is before any Volumes in the instrument file. At least one Volume need to be defined before\n",NAME_CURRENT_COMP);
    
      exit(1);
    }
  #endif
  
  // Parameters describing the safety distances close to surfaces, as scattering should not occur closer to a surface than the
  //  accuracy of the intersection calculation.
  safty_distance = 1E-11;
  safty_distance2 = safty_distance*2;
  
  // Write information to the global_master_list_master about the current Union_master
  sprintf(global_master_element.name,NAME_CURRENT_COMP);
  global_master_element.component_index = INDEX_CURRENT_COMP;
  add_element_to_master_list(global_master_list_master, global_master_element);
  if (inherit_number_of_scattering_events == 1 && global_master_list_master->num_elements == 1) {
     printf("ERROR in Union_master with name %s. Inherit_number_of_scattering_events set to 1 for first Union_master component, but there is no preceeding Union_master component. Aborting.\n",NAME_CURRENT_COMP);
     exit(1);
  }
  this_global_master_index = global_master_list_master->num_elements - 1; // Save the index for this master in global master list
  
  // Set the component index of the previous Union_master component if one exists
  if (global_master_list_master->num_elements == 1) previous_master_index = 0; // no previous index
  else previous_master_index = global_master_list_master->elements[global_master_list_master->num_elements-2].component_index; // -2 because of zero indexing and needing the previous index.
  //printf("Assigned previous_master_index = %d \n",previous_master_index);
  
  // All volumes in the global_geometry_list_master is being check for activity using the number_of_activations input made for each geometry (default is 1)
  // In addition it is counted how many volumes, mask volumes and masked volumes are active in this Union_master.
  number_of_volumes = 1; // Starting with 1 as the surrounding vacuum is considered a volume
  number_of_masks = 0;   // Starting with 0 mask volumes
  number_of_masked_volumes = 0; // Starting with 0 masked volumes
  for (iterator=0;iterator<global_geometry_list_master->num_elements;iterator++) {
    if (global_geometry_list_master->elements[iterator].component_index < INDEX_CURRENT_COMP && global_geometry_list_master->elements[iterator].activation_counter > 0) {
        global_geometry_list_master->elements[iterator].active = 1;
        global_geometry_list_master->elements[iterator].activation_counter--;
        number_of_volumes++;
        if (global_geometry_list_master->elements[iterator].Volume->geometry.is_mask_volume == 1) number_of_masks++;
        if (global_geometry_list_master->elements[iterator].Volume->geometry.is_masked_volume == 1) number_of_masked_volumes++;
    } else global_geometry_list_master->elements[iterator].active = 0;
  }
  //printf("Found number of volumes to be %d \n",number_of_volumes);
  
  // Allocation of global lists
  geometry_component_index_list.num_elements = number_of_volumes;
  geometry_component_index_list.elements = malloc( geometry_component_index_list.num_elements * sizeof(int));
  mask_volume_index_list.num_elements = number_of_masks;
  if (number_of_masks >0) mask_volume_index_list.elements = malloc( number_of_masks * sizeof(int));
  mask_status_list.num_elements = number_of_masks;
  if (number_of_masks >0) mask_status_list.elements = malloc( number_of_masks * sizeof(int));
  current_mask_intersect_list_status.num_elements = number_of_masked_volumes;
  if (number_of_masked_volumes >0) current_mask_intersect_list_status.elements = malloc( number_of_masked_volumes * sizeof(int));
  
  // Make a list of component index from each volume index
  volume_index = 0;
  for (iterator=0;iterator<global_geometry_list_master->num_elements;iterator++) {
    if (global_geometry_list_master->elements[iterator].active == 1)
        geometry_component_index_list.elements[++volume_index] = global_geometry_list_master->elements[iterator].component_index;
      
  }
  geometry_component_index_list.elements[0] = 0; // Volume 0 is never set in the above code, but should never be used.
  
  // The input for this component is done through a series of input components
  // All information needed is stored in global lists, some of which is printed here for an overview to the user.
  MPI_MASTER( // MPI_MASTER ensures just one thread output this information to the user
  if (verbal == 1) {
      printf("---------------------------------------------------------------------\n");
      printf("global_process_list_master->num_elements: %d\n",global_process_list_master->num_elements);
      for (iterator=0;iterator<global_process_list_master->num_elements;iterator++) {
      printf("name of process [%d]: %s \n",iterator,global_process_list_master->elements[iterator].name);
      printf("component index [%d]: %d \n",iterator,global_process_list_master->elements[iterator].component_index);
      }
      
      printf("---------------------------------------------------------------------\n");
      printf("global_material_list_master->num_elements: %d\n",global_material_list_master->num_elements);
      for (iterator=0;iterator<global_material_list_master->num_elements;iterator++) {
      printf("name of material    [%d]: %s \n",iterator,global_material_list_master->elements[iterator].name);
      printf("component index     [%d]: %d \n",iterator,global_material_list_master->elements[iterator].component_index);
      printf("my_absoprtion       [%d]: %f \n",iterator,global_material_list_master->elements[iterator].physics->my_a);
      printf("number of processes [%d]: %d \n",iterator,global_material_list_master->elements[iterator].physics->number_of_processes);
      }

      printf("---------------------------------------------------------------------\n");
      printf("global_geometry_list_master->num_elements: %d\n",global_material_list_master->num_elements);
      for (iterator=0;iterator<global_geometry_list_master->num_elements;iterator++) {
        if (global_geometry_list_master->elements[iterator].active == 1) {
          printf("\n");
          printf("name of geometry    [%d]: %s \n",iterator,global_geometry_list_master->elements[iterator].name);
          printf("component index     [%d]: %d \n",iterator,global_geometry_list_master->elements[iterator].component_index);
          printf("Volume.name         [%d]: %s \n",iterator,global_geometry_list_master->elements[iterator].Volume->name);
          if (global_geometry_list_master->elements[iterator].Volume->geometry.is_mask_volume == 0) {
          printf("Volume.p_physics.is_vacuum           [%d]: %d \n",iterator,global_geometry_list_master->elements[iterator].Volume->p_physics->is_vacuum);
          printf("Volume.p_physics.my_absorption       [%d]: %f \n",iterator,global_geometry_list_master->elements[iterator].Volume->p_physics->my_a);
          printf("Volume.p_physics.number of processes [%d]: %d \n",iterator,global_geometry_list_master->elements[iterator].Volume->p_physics->number_of_processes);
          }
          printf("Volume.geometry.shape                [%d]: %s \n",iterator,global_geometry_list_master->elements[iterator].Volume->geometry.shape);
          printf("Volume.geometry.center.x             [%d]: %f \n",iterator,global_geometry_list_master->elements[iterator].Volume->geometry.center.x);
          printf("Volume.geometry.center.y             [%d]: %f \n",iterator,global_geometry_list_master->elements[iterator].Volume->geometry.center.y);
          printf("Volume.geometry.center.z             [%d]: %f \n",iterator,global_geometry_list_master->elements[iterator].Volume->geometry.center.z);
          printf("Volume.geometry.rotation_matrix[0]           [%d]: [%f %f %f] \n",iterator,global_geometry_list_master->elements[iterator].Volume->geometry.rotation_matrix[0][0],global_geometry_list_master->elements[iterator].Volume->geometry.rotation_matrix[0][1],global_geometry_list_master->elements[iterator].Volume->geometry.rotation_matrix[0][2]);
          printf("Volume.geometry.rotation_matrix[1]           [%d]: [%f %f %f] \n",iterator,global_geometry_list_master->elements[iterator].Volume->geometry.rotation_matrix[1][0],global_geometry_list_master->elements[iterator].Volume->geometry.rotation_matrix[1][1],global_geometry_list_master->elements[iterator].Volume->geometry.rotation_matrix[1][2]);
          printf("Volume.geometry.rotation_matrix[2]           [%d]: [%f %f %f] \n",iterator,global_geometry_list_master->elements[iterator].Volume->geometry.rotation_matrix[2][0],global_geometry_list_master->elements[iterator].Volume->geometry.rotation_matrix[2][1],global_geometry_list_master->elements[iterator].Volume->geometry.rotation_matrix[2][2]);
          if (strcmp(global_geometry_list_master->elements[iterator].Volume->geometry.shape,"cylinder") == 0) {
          printf("Volume.geometry.geometry_parameters.cyl_radius [%d]: %f \n",iterator,global_geometry_list_master->elements[iterator].Volume->geometry.geometry_parameters.p_cylinder_storage->cyl_radius);
          printf("Volume.geometry.geometry_parameters.height [%d]: %f \n",iterator,global_geometry_list_master->elements[iterator].Volume->geometry.geometry_parameters.p_cylinder_storage->height);
          }
          printf("Volume.geometry.focus_data_array.elements[0].Aim             [%d]: [%f %f %f] \n",iterator,global_geometry_list_master->elements[iterator].Volume->geometry.focus_data_array.elements[0].Aim.x,global_geometry_list_master->elements[iterator].Volume->geometry.focus_data_array.elements[0].Aim.y,global_geometry_list_master->elements[iterator].Volume->geometry.focus_data_array.elements[0].Aim.z);
        }
      }
      printf("---------------------------------------------------------------------\n");
      printf("number_of_volumes = %d\n",number_of_volumes);
      printf("number_of_masks = %d\n",number_of_masks);
      printf("number_of_masked_volumes = %d\n",number_of_masked_volumes);
  }
  
  if (record_absorption == 1) {
    initialize_absorption_file();
  }
  ); // End MPI_MASTER
  
  
  // --- Initialization tasks independent of volume stucture -----------------------

  // Store a pointer to the conditional list and update the current index in that structure
  // If no tagging_conditionals were defined between this and the previous master, a dummy is allocated instead
  if (global_tagging_conditional_list_master->num_elements == global_tagging_conditional_list_master->current_index + 1) {
    tagging_conditional_list = &global_tagging_conditional_list_master->elements[global_tagging_conditional_list_master->current_index++].conditional_list;
    free_tagging_conditioanl_list = 0;
  } else {
    tagging_conditional_list = malloc(sizeof(struct conditional_list_struct));
    tagging_conditional_list->num_elements = 0;
    free_tagging_conditioanl_list = 1;
  }
  
  // Find the maximum logger extend index so that the correct memory allocation can be performed later
  // Here the loggers applied to all volumes are searched, later this result is compared to volume specific loggers and updated
  max_conditional_extend_index = -1;
  for (iterator=0;iterator<global_all_volume_logger_list_master->num_elements;iterator++) {
    if (global_all_volume_logger_list_master->elements[iterator].logger->logger_extend_index > max_conditional_extend_index) {
      max_conditional_extend_index = global_all_volume_logger_list_master->elements[iterator].logger->logger_extend_index;
    }
  }
  
  // The absolute rotation of this component is saved for use in initialization
  rot_transpose(ROT_A_CURRENT_COMP,master_transposed_rotation_matrix);
  
  // Preceeding componnets can add coordinates and rotations to global_positions_to_transform and global_rotations_to_transform
  //  in order to have these transformed into the coordinate system of the next master compoent in the instrument file.
  // Here these transformations are performed, and the lists are cleared so no transformed information is further altered by
  //  next master components.
  
  // Position transformation
  for (iterator=0;iterator<global_positions_to_transform_list_master->num_elements;iterator++) {
    //print_position(*global_positions_to_transform_list_master.positions[iterator],"Position to transform before");
    non_rotated_position = coords_sub(*(global_positions_to_transform_list_master->positions[iterator]),POS_A_CURRENT_COMP);
    *(global_positions_to_transform_list_master->positions[iterator]) = rot_apply(ROT_A_CURRENT_COMP,non_rotated_position);
    //print_position(*global_positions_to_transform_list_master.positions[iterator],"Position to transform after");
  }
  if (global_positions_to_transform_list_master->num_elements > 0) {
    global_positions_to_transform_list_master->num_elements = 0;
    free(global_positions_to_transform_list_master->positions);
  }
  // Rotation transformation
  for (iterator=0;iterator<global_rotations_to_transform_list_master->num_elements;iterator++) {
    //print_rotation(*(global_rotations_to_transform_list_master->rotations[iterator]),"rotation matrix to be updated");
    rot_mul(master_transposed_rotation_matrix,*(global_rotations_to_transform_list_master->rotations[iterator]),temp_rotation_matrix);
    rot_copy(*(global_rotations_to_transform_list_master->rotations[iterator]),temp_rotation_matrix);
  }
  if (global_rotations_to_transform_list_master->num_elements > 0) {
    global_rotations_to_transform_list_master->num_elements = 0;
    free(global_rotations_to_transform_list_master->rotations);
  }

  
  // --- Definition of volumes and loading of appropriate data  -----------------------
  
  // The information stored in global lists is to be stored in one array of structures that is allocated here
  Volumes = malloc(number_of_volumes * sizeof(struct Volume_struct*));
  scattered_flag = malloc(number_of_volumes*sizeof(int));
  scattered_flag_VP = (int**) malloc(number_of_volumes * sizeof(int*));
  number_of_processes_array = malloc(number_of_volumes*sizeof(int));
  
  // The mcdisplay functions need access to the other geomtries, but can not use the Volumes struct because of order of definition.
  // A separate list of pointers to the geometry structures is thus allocated
  Geometries = malloc(number_of_volumes * sizeof(struct geometry_struct *));
  
  // When activation counter is used to have several copies of one volume, it can become necessary to have soft copies of volumes
  // Not all of these will necessarily be allocated or used.
  Volume_copies = malloc(number_of_volumes * sizeof(struct Volume_struct *));
  Volume_copies_allocated.num_elements = 0;
  
  // The central structure is called a "Volume", it describes a region in space with certain scattering processes and absorption cross section

  // ---  Volume 0 ------------------------------------------------------------------------------------------------
  // Volume 0 is the vacuum surrounding the experiment (infinite, everywhere) and its properties are hardcoded here
  Volumes[0] = malloc(sizeof(struct Volume_struct));
  strcpy(Volumes[0]->name,"Surrounding vacuum");
  // Assign geometry
  
  // This information is meaningless for volume 0, and is never be acsessed in the logic.
  Volumes[0]->geometry.priority_value = 0.0;
  Volumes[0]->geometry.center.x = 0;
  Volumes[0]->geometry.center.y = 0;
  Volumes[0]->geometry.center.z = 0;
  strcpy(Volumes[0]->geometry.shape,"vacuum");
  Volumes[0]->geometry.eShape = surroundings;
  Volumes[0]->geometry.within_function = &r_within_surroundings; // Always returns 1
  // No physics struct allocated
  Volumes[0]->p_physics = NULL;
  number_of_processes_array[volume_index] = 0;
  
  // These are never used for volume 0, but by setting the length to 0 it is automatically skipped in many forloops without the need for an if statement
  Volumes[0]->geometry.children.num_elements=0;
  Volumes[0]->geometry.direct_children.num_elements=0;
  Volumes[0]->geometry.destinations_list.num_elements=0;
  Volumes[0]->geometry.reduced_destinations_list.num_elements=0;
  
  Volumes[0]->geometry.is_exit_volume = 0;
  Volumes[0]->geometry.masked_by_list.num_elements = 0;
  Volumes[0]->geometry.mask_list.num_elements = 0;
  Volumes[0]->geometry.masked_by_mask_index_list.num_elements = 0;
  Volumes[0]->geometry.mask_mode=0;
  Volumes[0]->geometry.is_mask_volume=0;
  Volumes[0]->geometry.is_masked_volume=0;
  
  // A pointer to the geometry structure
  Geometries[0] = &Volumes[0]->geometry;
  
  // Logging initialization
  Volumes[0]->loggers.num_elements = 0;
  Volumes[0]->abs_loggers.num_elements = 0;
  
  
  // --- Loop over user defined volumes ------------------------------------------------------------------------
  // Here the user defined volumes are loaded into the volume structure that is used in the ray-tracing
  //  algorithm. Not all user defined volumes are used, some could be used by a previous master, some
  //  could be used by the previous master, this one, and perhaps more. This is controlled by the
  //  activation counter input for geometries, and is here condensed to the active variable.
  // Volumes that were used before
  
  
  max_number_of_processes = 0; // The maximum number of processes in a volume is assumed 0 and updated during the following loop
  
  volume_index = 0;
  mask_index_main = 0;
  for (geometry_list_index=0;geometry_list_index<global_geometry_list_master->num_elements;geometry_list_index++) {
    if (global_geometry_list_master->elements[geometry_list_index].active == 1) { // Only include the volume if it is active
      volume_index++;
      // Connect a volume for each of the geometry.comp instances in the McStas instrument files
      if (global_geometry_list_master->elements[geometry_list_index].activation_counter == 0) {
        // This is the last time this volume is used, use the hard copy from the geometry component
        Volumes[volume_index] = global_geometry_list_master->elements[geometry_list_index].Volume;
        //printf("used hard copy of volume %d \n",volume_index);
      } else {
        // Since this volume is still needed more than this once, we need to make a shallow copy and use instead
        
        //printf("\n");
        //printf("making local copy of volume %d \n",volume_index);
        Volume_copies[volume_index] = malloc(sizeof(struct Volume_struct));
        *(Volume_copies[volume_index]) = *global_geometry_list_master->elements[geometry_list_index].Volume; // Makes shallow copy
        Volumes[volume_index] = Volume_copies[volume_index];
        add_element_to_int_list(&Volume_copies_allocated,volume_index); // Keep track of dynamically allocated volumes in order to free them in FINALLY.
        
        // The geometry storage needs a shallow copy as well (hard copy not necessary for any current geometries), may need changes in future
        // A simple copy_geometry_parameters function is added to the geometry in each geometry component
        Volumes[volume_index]->geometry.geometry_parameters = Volumes[volume_index]->geometry.copy_geometry_parameters(&global_geometry_list_master->elements[geometry_list_index].Volume->geometry.geometry_parameters);
          
      }
      
      // This section identifies the different non isotropic processes in the current volume and give them appropriate transformation matrices
      // Identify the number of non isotropic processes in a material (this code can be safely executed for the same material many times)
      // A setting of -1 means no transformation necessary, other settings are assigned a unique identifier instead
      non_isotropic_found = 0;
      for (iterator=0;iterator<Volumes[volume_index]->p_physics->number_of_processes;iterator++) {
        if (Volumes[volume_index]->p_physics->p_scattering_array[iterator].non_isotropic_rot_index != -1) {
            Volumes[volume_index]->p_physics->p_scattering_array[iterator].non_isotropic_rot_index = non_isotropic_found;
            non_isotropic_found++;
        }
      }
      
      Volumes[volume_index]->geometry.focus_array_indices.num_elements=0;
      // For the non_isotropic volumes found, rotation matrices need to be allocated and calculated
      if (non_isotropic_found > 0) {
        // Allocation of rotation and transpose rotation matrices
        if (Volumes[volume_index]->geometry.process_rot_allocated == 0) {
          Volumes[volume_index]->geometry.process_rot_matrix_array = malloc(non_isotropic_found * sizeof(Rotation));
          Volumes[volume_index]->geometry.transpose_process_rot_matrix_array = malloc(non_isotropic_found * sizeof(Rotation));
          Volumes[volume_index]->geometry.process_rot_allocated = 1;
        }
      
        // Calculation of the appropriate rotation matrices for transformation between Union_master and the process in a given volume.
        non_isotropic_found = 0;
        for (iterator=0;iterator<Volumes[volume_index]->p_physics->number_of_processes;iterator++) {
          if (Volumes[volume_index]->p_physics->p_scattering_array[iterator].non_isotropic_rot_index != -1) {
            // Transformation for each process / geometry combination
            
            // The focus vector is given in relation to the geometry and needs to be transformed to the process
            // Work on temporary_focus_data_element which is added to the focus_data_array_at the end
            temporary_focus_data = Volumes[volume_index]->geometry.focus_data_array.elements[0];
            
            // Correct for process rotation
            temporary_focus_data.Aim = rot_apply(Volumes[volume_index]->p_physics->p_scattering_array[iterator].rotation_matrix,temporary_focus_data.Aim);
            
            // Add element to focus_array_indices
            // focus_array_indices refers to the correct element in focus_data_array for this volume/process combination
            // focus_data_array[0] is the isotropic version in all cases, so the first non_isotropic goes to focus_data_array[1]
            //  and so forth. When a process is isotropic, this array is appended with a zero.
            // The focus_array_indices maps process numbers to the correct focus_data_array index.
            add_element_to_int_list(&Volumes[volume_index]->geometry.focus_array_indices,non_isotropic_found+1);
            
            // Add the new focus_data element to this volumes focus_data_array.
            add_element_to_focus_data_array(&Volumes[volume_index]->geometry.focus_data_array,temporary_focus_data);
            
            // Quick error check to see the length is correct which indirectly confirms the indices are correct
            if (Volumes[volume_index]->geometry.focus_data_array.num_elements != non_isotropic_found + 2) {
              printf("ERROR, focus_data_array length for volume %s inconsistent with number of non isotropic processes found!\n",Volumes[volume_index]->name);
              exit(1);
            }
            
            // Create rotation matrix for this specific volume / process combination to transform from master coordinate system to the non-isotropics process coordinate system
            // This is done by multipling the transpose master component roration matrix, the volume rotation, and then the process rotation matrix onto the velocity / wavevector
            rot_mul(Volumes[volume_index]->geometry.rotation_matrix,master_transposed_rotation_matrix,temp_rotation_matrix);
            rot_mul(Volumes[volume_index]->p_physics->p_scattering_array[iterator].rotation_matrix,temp_rotation_matrix,Volumes[volume_index]->geometry.process_rot_matrix_array[non_isotropic_found]);
            
            // Need to transpose as well to transform back to the master coordinate system
            rot_transpose(Volumes[volume_index]->geometry.process_rot_matrix_array[non_isotropic_found],Volumes[volume_index]->geometry.transpose_process_rot_matrix_array[non_isotropic_found]);

            // Debug print
            //print_rotation(Volumes[volume_index]->geometry.process_rot_matrix_array[non_isotropic_found],"Process rotation matrix");
            //print_rotation(Volumes[volume_index]->geometry.transpose_process_rot_matrix_array[non_isotropic_found],"Transpose process rotation matrix");
            
            non_isotropic_found++;
          } else {
            // This process can use the standard isotropic focus_data_array which is indexed zero.
            add_element_to_int_list(&Volumes[volume_index]->geometry.focus_array_indices,0);
          }
        }
      } else {
      // No non isotropic volumes found, focus_array_indices should just be a list of 0's of same length as the number of processes.
      // In this way all processes use the isotropic focus_data structure
        Volumes[volume_index]->geometry.focus_array_indices.elements = malloc(Volumes[volume_index]->p_physics->number_of_processes * sizeof(int));
        for (iterator=0;iterator<Volumes[volume_index]->p_physics->number_of_processes;iterator++)
          Volumes[volume_index]->geometry.focus_array_indices.elements[iterator] = 0;
          
      }
      //print_1d_int_list(Volumes[volume_index]->geometry.focus_array_indices,"focus_array_indices");
      
      
      // This component works in its local coordinate system, and thus all information from the input components should be transformed to its coordinate system.
      // All the input components saved their absolute rotation/position into their Volume structure, and the absolute rotation of the current component is known.
      // The next section finds the relative rotation and translation of all the volumes and the master component.
      
      // Transform the rotation matrices for each volume
      rot_mul(ROT_A_CURRENT_COMP,Volumes[volume_index]->geometry.transpose_rotation_matrix,temp_rotation_matrix);
      // Copy the result back to the volumes structure
      rot_copy(Volumes[volume_index]->geometry.rotation_matrix,temp_rotation_matrix);
      // Now update the transpose as well
      rot_transpose(Volumes[volume_index]->geometry.rotation_matrix,temp_rotation_matrix);
      rot_copy(Volumes[volume_index]->geometry.transpose_rotation_matrix,temp_rotation_matrix);
        
      // Transform the position for each volume
      non_rotated_position.x = Volumes[volume_index]->geometry.center.x - POS_A_CURRENT_COMP.x;
      non_rotated_position.y = Volumes[volume_index]->geometry.center.y - POS_A_CURRENT_COMP.y;
      non_rotated_position.z = Volumes[volume_index]->geometry.center.z - POS_A_CURRENT_COMP.z;

      rot_transpose(ROT_A_CURRENT_COMP,temp_rotation_matrix); // REVIEW LINE
      rotated_position = rot_apply(ROT_A_CURRENT_COMP,non_rotated_position);

      Volumes[volume_index]->geometry.center.x = rotated_position.x;
      Volumes[volume_index]->geometry.center.y = rotated_position.y;
      Volumes[volume_index]->geometry.center.z = rotated_position.z;
      
      // The focus_data information need to be updated as well
      rot_mul(ROT_A_CURRENT_COMP,Volumes[volume_index]->geometry.focus_data_array.elements[0].absolute_rotation,temp_rotation_matrix);
      // Copy the result back to the volumes structure
      rot_copy(Volumes[volume_index]->geometry.focus_data_array.elements[0].absolute_rotation,temp_rotation_matrix);
      
      // Use same rotation on the aim vector of the isotropic focus_data element
      Volumes[volume_index]->geometry.focus_data_array.elements[0].Aim = rot_apply(Volumes[volume_index]->geometry.rotation_matrix,Volumes[volume_index]->geometry.focus_data_array.elements[0].Aim);
      
      // To allocate enough memory to hold information on all processes, the maximum of these is updated if this volume has more
      if (Volumes[volume_index]->p_physics->number_of_processes > max_number_of_processes)
          max_number_of_processes = Volumes[volume_index]->p_physics->number_of_processes;
        
      // Allocate memory to scattered_flag_VP (holds statistics for scatterings in each process of the volume)
      scattered_flag_VP[volume_index] = malloc(Volumes[volume_index]->p_physics->number_of_processes * sizeof(int));
      number_of_processes_array[volume_index] = Volumes[volume_index]->p_physics->number_of_processes;
      
      // Normalizing and error checking process interact fraction
      number_of_process_interacts_set = 0; total_process_interact=0;
      for (process_index=0;process_index<Volumes[volume_index]->p_physics->number_of_processes;process_index++) {
        if (Volumes[volume_index]->p_physics->p_scattering_array[process_index].process_p_interact != -1) {
          number_of_process_interacts_set++;
          total_process_interact += Volumes[volume_index]->p_physics->p_scattering_array[process_index].process_p_interact;
        } else {
          index_of_lacking_process = process_index;
        }
      }
      
      if (number_of_process_interacts_set == 0) Volumes[volume_index]->p_physics->interact_control = 0;
      else Volumes[volume_index]->p_physics->interact_control = 1;
      
      // If all are set, check if they need renormalization so that the sum is one.
      if (number_of_process_interacts_set == Volumes[volume_index]->p_physics->number_of_processes) {
        if (total_process_interact > 1.001 || total_process_interact < 0.999) {
          for (process_index=0;process_index<Volumes[volume_index]->p_physics->number_of_processes;process_index++) {
            Volumes[volume_index]->p_physics->p_scattering_array[process_index].process_p_interact = Volumes[volume_index]->p_physics->p_scattering_array[process_index].process_p_interact/total_process_interact;
          }
        }
      } else if ( number_of_process_interacts_set != 0) {
        if (number_of_process_interacts_set == Volumes[volume_index]->p_physics->number_of_processes - 1) {// If all but one is set, it is an easy fix
          Volumes[volume_index]->p_physics->p_scattering_array[index_of_lacking_process].process_p_interact = 1 - total_process_interact;
          if (total_process_interact >= 1) {
            printf("ERROR, material %s has a total interact_fraction above 1 and a process without an interact_fraction. Either set all so they can be renormalized, or have a sum below 1, so that the last can have 1 - sum.\n",Volumes[volume_index]->p_physics->name);
            exit(1);
          }
        } else {
            printf("ERROR, material %s needs to have all, all minus one or none of its processes with an interact_fraction \n",Volumes[volume_index]->p_physics->name);
            exit(1);
        }
      }
        
      // Some initialization can only happen after the rotation matrix relative to the master is known
      // Such initialization is placed in the geometry component, and executed here through a function pointer
      Volumes[volume_index]->geometry.initialize_from_main_function(&Volumes[volume_index]->geometry);
      
      // Add pointer to geometry to Geometries
      Geometries[volume_index] = &Volumes[volume_index]->geometry;
      
      // Initialize mask intersect list
      Volumes[volume_index]->geometry.mask_intersect_list.num_elements = 0;
      
      // Here the mask_list and masked_by_list for the volume is updated from component index values to volume indexes
      for (iterator=0;iterator<Volumes[volume_index]->geometry.mask_list.num_elements;iterator++)
        Volumes[volume_index]->geometry.mask_list.elements[iterator] = find_on_int_list(geometry_component_index_list,Volumes[volume_index]->geometry.mask_list.elements[iterator]);
      
      for (iterator=0;iterator<Volumes[volume_index]->geometry.masked_by_list.num_elements;iterator++)
        Volumes[volume_index]->geometry.masked_by_list.elements[iterator] = find_on_int_list(geometry_component_index_list,Volumes[volume_index]->geometry.masked_by_list.elements[iterator]);
      
      // If the volume is a mask, its volume number is added to the mask_volume_index list so volume index can be converted to mask_index.
      if (Volumes[volume_index]->geometry.is_mask_volume == 1) Volumes[volume_index]->geometry.mask_index = mask_index_main;
      if (Volumes[volume_index]->geometry.is_mask_volume == 1) mask_volume_index_list.elements[mask_index_main++] = volume_index;
     
      // Check all loggers assosiated with this volume and update the max_conditional_extend_index if necessary
      //printf("reached max_test for volume %d \n",volume_index);
      for (iterator=0;iterator<Volumes[volume_index]->loggers.num_elements;iterator++) {
        //printf("iterator = %d \n",iterator);
        for (process_index=0;process_index<Volumes[volume_index]->loggers.p_logger_volume[iterator].num_elements;process_index++) {
        //printf("process_index = %d \n",process_index);
          if (Volumes[volume_index]->loggers.p_logger_volume[iterator].p_logger_process[process_index] != NULL) {
            if (Volumes[volume_index]->loggers.p_logger_volume[iterator].p_logger_process[process_index]->logger_extend_index > max_conditional_extend_index)
              max_conditional_extend_index = Volumes[volume_index]->loggers.p_logger_volume[iterator].p_logger_process[process_index]->logger_extend_index;
          }
        }
      }
      //printf("did max_test for volume %d\n",volume_index);
      
    
    }
  } // Initialization for each volume done
  
  // ------- Initialization of ray-tracing algorithm ------------------------------------
   
  my_trace = malloc(max_number_of_processes*sizeof(double));
  my_trace_fraction_control = malloc(max_number_of_processes*sizeof(double));
  
  // All geometries can have 2 intersections currently, when this changes the maximum number of solutions need to be reported to the Union_master.
  number_of_solutions = &number_of_solutions_static;
  component_error_msg = 0;
  
  // Pre allocated memory for destination list search
  pre_allocated1 = malloc(number_of_volumes * sizeof(int));
  pre_allocated2 = malloc(number_of_volumes * sizeof(int));
  pre_allocated3 = malloc(number_of_volumes * sizeof(int));
  
  // Allocate memory for logger_conditional_extend_array used in the extend section of the master component, if it is needed.
  if (max_conditional_extend_index > -1) {
    logger_conditional_extend_array = malloc((max_conditional_extend_index + 1)*sizeof(int));
  }
  
  // In this function different lists of volume indecies are generated. They are the key to the speed of the component and central for the logic.
  // They use simple set algebra to generate these lists for each volume:
  // Children list for volume n: Indicies of volumes that are entirely within the set described by volume n
  // Overlap list for volume n: Indicies of volume that contains some of the set described by volume n (excluding volume n)
  // Intersect check list for volume n: Indicies of volumes to check for intersection if a ray originates from volume n (is generated from the children and overlap lists)
  // Parents list for volume n: Indicies of volumes that contain the entire set of volume n
  // Grandparents lists for volume n: Indicies of volumes that contain the entire set of at least one parent of volume n
  // Destination list for volume n: Indicies of volumes that could be the destination volume when a ray leaves volume n
  // The overlap, parents and grandparents lists are local variables in the function, and not in the main scope.
  
  generate_lists(Volumes, &starting_lists, number_of_volumes, list_verbal);
  
  // Generate "safe starting list", which contains all volumes that the ray may enter from other components
  // These are all volumes without scattering or absorption
  
  // Updating mask lists from volume index to global_mask_indices
  // Filling out the masked_by list that uses mask indices
  for (volume_index=0;volume_index<number_of_volumes;volume_index++) {
    Volumes[volume_index]->geometry.masked_by_mask_index_list.num_elements = Volumes[volume_index]->geometry.masked_by_list.num_elements;
    Volumes[volume_index]->geometry.masked_by_mask_index_list.elements = malloc(Volumes[volume_index]->geometry.masked_by_mask_index_list.num_elements * sizeof(int));
    for (iterator=0;iterator<Volumes[volume_index]->geometry.masked_by_list.num_elements;iterator++)
        Volumes[volume_index]->geometry.masked_by_mask_index_list.elements[iterator] = find_on_int_list(mask_volume_index_list,Volumes[volume_index]->geometry.masked_by_list.elements[iterator]);
  }
  
  // Optimizing speed of the within_which_volume search algorithm
  int volume_index_main; // REVIEW_LINE
  /*
  for (volume_index_main=0;volume_index_main<number_of_volumes;volume_index_main++) {
    Volumes[volume_index_main]->geometry.destinations_logic_list.elements[0] = 0;
  }
  */
  
  // Checking for equal priorities in order to alert the user to a potential input error
  for (volume_index_main=0;volume_index_main<number_of_volumes;volume_index_main++) {
    for (volume_index=0;volume_index<number_of_volumes;volume_index++)
        if (Volumes[volume_index_main]->geometry.priority_value == Volumes[volume_index]->geometry.priority_value && volume_index_main != volume_index) {
            if (Volumes[volume_index_main]->geometry.is_mask_volume == 0 && Volumes[volume_index]->geometry.is_mask_volume == 0) {
              // Priority of masks do not matter
              printf("ERROR in Union_master with name %s. The volumes named %s and %s have the same priority. Change the priorities so the one present in case of overlap has highest priority.\n",NAME_CURRENT_COMP,Volumes[volume_index_main]->name,Volumes[volume_index]->name);
              exit(1);
            }
        }
  }
  
  
  // Printing the generated lists for all volumes.
  MPI_MASTER(
  if (verbal) printf("\n ---- Overview of the lists generated for each volume ---- \n");
  
  
  printf("List overview for surrounding vacuum\n");
  for (volume_index_main=0;volume_index_main<number_of_volumes;volume_index_main++) {
      
      if (verbal) {
        if (volume_index_main != 0) {
          if (volume_index_main,Volumes[volume_index_main]->geometry.is_mask_volume == 0 ||
              volume_index_main,Volumes[volume_index_main]->geometry.is_masked_volume == 0 ||
              volume_index_main,Volumes[volume_index_main]->geometry.is_exit_volume == 0) {
            printf("List overview for %s with %s shape made of %s\n",
                   Volumes[volume_index_main]->name,
                   Volumes[volume_index_main]->geometry.shape,
                   Volumes[volume_index_main]->p_physics->name);
          } else {
            printf("List overview for %s with shape %s\n",
                   Volumes[volume_index_main]->name,
                   Volumes[volume_index_main]->geometry.shape);
          }
        }
      }
  
      if (verbal) sprintf(string_output,"Children for Volume                  %d",volume_index_main);
      if (verbal) print_1d_int_list(Volumes[volume_index_main]->geometry.children,string_output);
      
      if (verbal) sprintf(string_output,"Direct_children for Volume           %d",volume_index_main);
      if (verbal) print_1d_int_list(Volumes[volume_index_main]->geometry.direct_children,string_output);
      
      if (verbal) sprintf(string_output,"Intersect_check_list for Volume      %d",volume_index_main);
      if (verbal) print_1d_int_list(Volumes[volume_index_main]->geometry.intersect_check_list,string_output);
      
      if (verbal) sprintf(string_output,"Mask_intersect_list for Volume       %d",volume_index_main);
      if (verbal) print_1d_int_list(Volumes[volume_index_main]->geometry.mask_intersect_list,string_output);
      
      if (verbal) sprintf(string_output,"Destinations_list for Volume         %d",volume_index_main);
      if (verbal) print_1d_int_list(Volumes[volume_index_main]->geometry.destinations_list,string_output);
      
      //if (verbal) sprintf(string_output,"Destinations_logic_list for Volume   %d",volume_index_main);
      //if (verbal) print_1d_int_list(Volumes[volume_index_main]->geometry.destinations_logic_list,string_output);
      
      if (verbal) sprintf(string_output,"Reduced_destinations_list for Volume %d",volume_index_main);
      if (verbal) print_1d_int_list(Volumes[volume_index_main]->geometry.reduced_destinations_list,string_output);
      
      if (verbal) sprintf(string_output,"Next_volume_list for Volume          %d",volume_index_main);
      if (verbal) print_1d_int_list(Volumes[volume_index_main]->geometry.next_volume_list,string_output);
      
      if (verbal) {
        if (volume_index_main != 0)
                           printf("      Is_vacuum for Volume                 %d = %d\n",volume_index_main,Volumes[volume_index_main]->p_physics->is_vacuum);
      }
      if (verbal) {
        if (volume_index_main != 0)
                           printf("      is_mask_volume for Volume            %d = %d\n",volume_index_main,Volumes[volume_index_main]->geometry.is_mask_volume);
      }
      if (verbal) {
        if (volume_index_main != 0)
                           printf("      is_masked_volume for Volume          %d = %d\n",volume_index_main,Volumes[volume_index_main]->geometry.is_masked_volume);
      }
      if (verbal) {
        if (volume_index_main != 0)
                           printf("      is_exit_volume for Volume            %d = %d\n",volume_index_main,Volumes[volume_index_main]->geometry.is_exit_volume);
      }
      
      if (verbal) sprintf(string_output,"mask_list for Volume                 %d",volume_index_main);
      if (verbal) print_1d_int_list(Volumes[volume_index_main]->geometry.mask_list,string_output);
      
      if (verbal) sprintf(string_output,"masked_by_list for Volume            %d",volume_index_main);
      if (verbal) print_1d_int_list(Volumes[volume_index_main]->geometry.masked_by_list,string_output);
      
      if (verbal) sprintf(string_output,"masked_by_mask_index_list for Volume %d",volume_index_main);
      if (verbal) print_1d_int_list(Volumes[volume_index_main]->geometry.masked_by_mask_index_list,string_output);
      
      if (verbal)          printf("      mask_mode for Volume                 %d = %d\n",volume_index_main,Volumes[volume_index_main]->geometry.mask_mode);
      if (verbal) printf("\n");
  }
  ) // End of MPI_MASTER
  

  // Initializing intersection_time_table
  // The intersection time table contains all information on intersection times for the current position/direction, and is cleared everytime a ray changes direction.
  // Not all entries needs to be calculated, so there is a variable that keeps track of which intersection times have been calculated in order to avoid redoing that.
  // When the intersections times are calculated for a volume, all future intersections are kept in the time table.
  // Thus the memory allocation have to take into account how many intersections there can be with each volume, but it is currently set to 2, but can easily be changed. This may need to be reported by individual geometry components in the future.
  
  intersection_time_table.num_volumes = number_of_volumes;
  
  intersection_time_table.n_elements = (int*) malloc(intersection_time_table.num_volumes * sizeof(int));
  intersection_time_table.calculated = (int*) malloc(intersection_time_table.num_volumes * sizeof(int));
  intersection_time_table.intersection_times = (double**) malloc(intersection_time_table.num_volumes * sizeof(double));
  for (iterator = 0;iterator < intersection_time_table.num_volumes;iterator++){
      if (strcmp(Volumes[iterator]->geometry.shape, "mesh") == 0) {
        intersection_time_table.n_elements[iterator] = (int) 100; // Meshes can have any number of intersections, here we allocate room for 100
      } else {
        intersection_time_table.n_elements[iterator] = (int) 2; // number of intersection for all other geometries
      }
      if (iterator == 0) intersection_time_table.n_elements[iterator] = (int) 0; // number of intersection solutions
      intersection_time_table.calculated[iterator] = (int) 0; // Initializing calculated logic
      
      if (iterator == 0) {
           intersection_time_table.intersection_times[0] = NULL;
      }
      else {
        intersection_time_table.intersection_times[iterator] = (double*) malloc(intersection_time_table.n_elements[iterator]*sizeof(double));
        for (solutions = 0;solutions < intersection_time_table.n_elements[iterator];solutions++) {
              intersection_time_table.intersection_times[iterator][solutions] = -1.0;
        }
      }
  }
  
  // If enabled, the tagging system tracks all different histories sampled by the program.

  // Initialize the tagging tree
  // Allocate a list of host nodes with the same length as the number of volumes
  
  stop_creating_nodes = 0; stop_tagging_ray = 0; tagging_leaf_counter = 0;
  if (enable_tagging) {
    master_tagging_node_list.num_elements = number_of_volumes;
    master_tagging_node_list.elements = malloc(master_tagging_node_list.num_elements * sizeof(struct tagging_tree_node_struct*));
  
    // Initialize
    for (volume_index=0;volume_index<number_of_volumes;volume_index++) {
      //if (verbal) printf("Allocating master tagging node for volume number %d \n",volume_index);
      master_tagging_node_list.elements[volume_index] = initialize_tagging_tree_node(master_tagging_node_list.elements[volume_index], NULL, Volumes[volume_index]);
      //if (verbal) printf("Allocated master tagging node for volume number %d \n",volume_index);
    }
  }
  
  // Initialize loggers
  loggers_with_data_array.allocated_elements = 0;
  loggers_with_data_array.used_elements = 0;
  
  abs_loggers_with_data_array.allocated_elements = 0;
  abs_loggers_with_data_array.used_elements = 0;
  
  
  // Signal initialization complete
  MPI_MASTER(
    printf("Union_master component %s initialized sucessfully\n",NAME_CURRENT_COMP);
  )

%}

TRACE
%{
  
  #ifdef Union_trace_verbal_setting
    printf("\n\n\n\n\n----------- NEW RAY -------------------------------------------------\n");
    printf("Union_master component name: %s \n \n",NAME_CURRENT_COMP);
  #endif
  
  // Initialize logic
  done = 0;
  error_msg = 0;
  clear_intersection_table(&intersection_time_table);
  
  time_propagated_without_scattering = 0;
  v_length = sqrt(vx*vx+vy*vy+vz*vz);
  
  // Initialize logger system / Statistics
  number_of_scattering_events = 0;
  
  if (inherit_number_of_scattering_events==1) // Continue number of scattering from previous Union_master
    number_of_scattering_events = global_master_list_master->elements[this_global_master_index-1].stored_number_of_scattering_events;
  
  // Zero scattered_flag_VP data
  for (volume_index = 1;volume_index<number_of_volumes;volume_index++) { // No reason to update volume 0, as scattering doesn't happen there
    scattered_flag[volume_index] = 0;
    for (process_index=0;process_index<number_of_processes_array[volume_index];process_index++)
      scattered_flag_VP[volume_index][process_index] = 0;
  }
  
  // If first Union_master in instrument, reset loggers_with_data_array and clean unused data.
  // Unused data happens when logging data is passed to the next Union_master, but the ray is absorbed on the way.
  // Could be improved by using the precompiler instead as ncount times the number of Union_masters could be avoided.
  if (global_master_list_master->elements[0].component_index == INDEX_CURRENT_COMP) {
    // If this is the first Union master, clean up logger data for rays that did not make it through Union components
    for (log_index=loggers_with_data_array.used_elements-1;log_index>-1;log_index--) {
      loggers_with_data_array.logger_pointers[log_index]->function_pointers.clear_temp(&loggers_with_data_array.logger_pointers[log_index]->data_union);
    }
    loggers_with_data_array.used_elements = 0;
    for (log_index=abs_loggers_with_data_array.used_elements-1;log_index>-1;log_index--) {
      abs_loggers_with_data_array.abs_logger_pointers[log_index]->function_pointers.clear_temp(&abs_loggers_with_data_array.abs_logger_pointers[log_index]->data_union);
    }
    abs_loggers_with_data_array.used_elements = 0;
  }
  tagging_conditional_extend = 0;
  for (iterator=0;iterator<max_conditional_extend_index+1;iterator++) {
    logger_conditional_extend_array[iterator] = 0;
  }

  // Need to clean up the double notation for position and velocity. // REVIEW_LINE
  r_start[0] = x; r_start[1] = y; r_start[2] = z;
  r[0]=x;r[1]=y;r[2]=z;v[0]=vx;v[1]=vy;v[2]=vz; // REVIEW_LINE r and v are bad names
  k[0] = V2K*vx; k[1] = V2K*vy; k[2] = V2K*vz;
  
  ray_position = coords_set(x,y,z);
  ray_velocity = coords_set(vx,vy,vz);
  
  // Mask update: need to check the mask status for the initial position
  // mask status for a mask is 1 if the ray position is inside, 0 if it is outside
  for (iterator=0;iterator<number_of_masks;iterator++) {
    // CPU Only
    //if(Volumes[mask_volume_index_list.elements[iterator]]->geometry.within_function(ray_position,&Volumes[mask_volume_index_list.elements[iterator]]->geometry) == 1) {
    // GPU
    if (r_within_function(ray_position, &Volumes[mask_volume_index_list.elements[iterator]]->geometry) == 1) {
      mask_status_list.elements[iterator] = 1;
    } else {
      mask_status_list.elements[iterator] = 0;
    }
  }
  
  #ifdef Union_trace_verbal_setting
    print_1d_int_list(mask_status_list,"Initial mask status list");
  #endif
  
  // Now the initial current_volume can be found, which requires the up to date mask_status_list
  current_volume = within_which_volume_GPU(ray_position,starting_lists.reduced_start_list,starting_lists.starting_destinations_list,Volumes,&mask_status_list,number_of_volumes,pre_allocated1,pre_allocated2,pre_allocated3);
  
  // Using the mask_status_list and the current volume, the current_mask_intersect_list_status can be made
  //  it contains the effective mask status of all volumes on the current volumes mask intersect list, which needs to be calculated,
  //  but only when the current volume or mask status changes, not under for example scattering inside the current volume
  update_current_mask_intersect_status(&current_mask_intersect_list_status, &mask_status_list, Volumes, &current_volume);
  
  #ifdef Union_trace_verbal_setting
    printf("Starting current_volume = %d\n",current_volume);
  #endif
  
  // Check if the ray appeared in an allowed starting volume, unless this check is disabled by the user for advanced cases
  if (allow_inside_start == 0 && starting_lists.allowed_starting_volume_logic_list.elements[current_volume] == 0) {
    printf("ERROR, ray ''teleported'' into Union component %s, if intentional, set allow_inside_start=1\n", NAME_CURRENT_COMP);
    // NEED ERROR FLAG: Need to set an error flag that is read in finally to warn user of problem.
    exit(1);
  }
  // Warn the user that rays have appeared inside a volume instead of outside as expected
  if (starting_volume_warning == 0 && current_volume != 0) {
        printf("WARNING: Ray started in volume ''%s'' rather than the surrounding vacuum in component %s. This warning is only shown once.\n",Volumes[current_volume]->name,NAME_CURRENT_COMP);
        starting_volume_warning = 1;
  }
  
  // Placing the new ray at the start of the tagging tree corresponding to current volume
  // A history limit can be imposed so that no new nodes are created after this limit (may be necessary to fit in memory)
  // Rays can still follow the nodes created before even when no additional nodes are created, but if a situation that
  //  requires a new node is encountered, stop_tagging_ray is set to 1, stopping further tagging and preventing the data
  //  for that ray to be used further.
  if (enable_tagging) {
    current_tagging_node = master_tagging_node_list.elements[current_volume];
    stop_tagging_ray = 0; // Allow this ray to be tracked
    if (tagging_leaf_counter > history_limit) stop_creating_nodes = 1;
  }
  
  #ifdef Union_trace_verbal_setting
    if (enable_tagging) printf("current_tagging_node->intensity = %f\n",current_tagging_node->intensity);
    if (enable_tagging) printf("current_tagging_node->number_of_rays = %d \n",current_tagging_node->number_of_rays);
  #endif
  
  // Propagation loop including scattering
  // This while loop continues until the ray leaves the ensamble of user defined volumes either through volume 0
  //  or a dedicated exit volume. The loop is cancelled after a large number of iterations as a failsafe for errors.
  // A single run of the loop will either be a propagation to the next volume along the path of the ray, or a
  //  scattering event at some point along the path of the ray in the current volume.
  limit = 100000;
  while (done == 0) {
    limit--;
    
    #ifdef Union_trace_verbal_setting
      printf("----------- START OF WHILE LOOP --------------------------------------\n");
      print_intersection_table(intersection_time_table);
      printf("current_volume = %d \n",current_volume);
    #endif
    
    // Calculating intersections with the necessary volumes. The relevant set of volumes depend on the current volume and the mask status array.
    // First the volumes on the current volumes intersect list is checked, then its mask interset list. Before checking the volume itself, it is
    //  checked if any children of the current volume is intersected, in which case the intersection calculation with the current volume can be
    //  skipped.
    
    // Checking intersections for all volumes in the intersect list.
    for (start=check=Volumes[current_volume]->geometry.intersect_check_list.elements;check-start<Volumes[current_volume]->geometry.intersect_check_list.num_elements;check++) {
    // This will leave check as a pointer to the intergers in the intersect_check_list and iccrement nicely
        #ifdef Union_trace_verbal_setting
          printf("Intersect_list = %d being checked \n",*check);
        #endif
    
        if (intersection_time_table.calculated[*check] == 0) {
             #ifdef Union_trace_verbal_setting
               printf("running intersection for intersect_list with *check = %d \n",*check);
               // printf("r = (%f,%f,%f) v = (%f,%f,%f) \n",r[0],r[1],r[2],v[0],v[1],v[2]);
             #endif
            // Calculate intersections using intersect function imbedded in the relevant volume structure using parameters
            //  that are also imbedded in the structure.
            // CPU Only
            //geometry_output = Volumes[*check]->geometry.intersect_function(intersection_time_table.intersection_times[*check],number_of_solutions,r_start,v,&Volumes[*check]->geometry);
            
            // GPU Flexible intersect_function call
            geometry_output = intersect_function(intersection_time_table.intersection_times[*check], number_of_solutions, r_start, v, &Volumes[*check]->geometry);
            
            intersection_time_table.calculated[*check] = 1;
            // printf("succesfully calculated intersection times for volume *check = %d \n",*check);
        }
    }
    
    // Mask update: add additional loop for checking intersections with masked volumes depending on mask statuses
    for (mask_iterator=0;mask_iterator<Volumes[current_volume]->geometry.mask_intersect_list.num_elements;mask_iterator++) {
      if (current_mask_intersect_list_status.elements[mask_iterator] == 1) { // Only check if the mask is active
        #ifdef Union_trace_verbal_setting
          printf("Mask Intersect_list = %d being checked \n",Volumes[current_volume]->geometry.mask_intersect_list.elements[mask_iterator]);
        #endif
        if (intersection_time_table.calculated[Volumes[current_volume]->geometry.mask_intersect_list.elements[mask_iterator]] == 0) {
          #ifdef Union_trace_verbal_setting
            printf("running intersection for mask_intersect_list element = %d \n",Volumes[current_volume]->geometry.mask_intersect_list.elements[mask_iterator]);
          //  printf("r = (%f,%f,%f) v = (%f,%f,%f) \n",r[0],r[1],r[2],v[0],v[1],v[2]);
          #endif
          // Calculate intersections using intersect function imbedded in the relevant volume structure using parameters
            //  that are also imbedded in the structure.
          // CPU Only
          //geometry_output = Volumes[Volumes[current_volume]->geometry.mask_intersect_list.elements[mask_iterator]]->geometry.intersect_function(intersection_time_table.intersection_times[Volumes[current_volume]->geometry.mask_intersect_list.elements[mask_iterator]],number_of_solutions,r_start,v,&Volumes[Volumes[current_volume]->geometry.mask_intersect_list.elements[mask_iterator]]->geometry);
          
          // GPU allowed
          int selected_index;
          selected_index = Volumes[current_volume]->geometry.mask_intersect_list.elements[mask_iterator];
          geometry_output = intersect_function(intersection_time_table.intersection_times[selected_index], number_of_solutions, r_start, v, &Volumes[selected_index]->geometry);
          
          intersection_time_table.calculated[Volumes[current_volume]->geometry.mask_intersect_list.elements[mask_iterator]] = 1;
          // if printf("succesfully calculated intersection times for volume *check = %d \n",*check);
        }
      }
    }
    
    // Checking if there are intersections with children of current volume, which means there is an intersection before current_volume, and thus can be skipped. But only if they have not been overwritten. In case current_volume is 0, there is no need to do this regardless.
    if (current_volume != 0 && intersection_time_table.calculated[current_volume] == 0) {
        #ifdef Union_trace_verbal_setting
          printf("Checking if children of current_volume = %d have intersections. \n",current_volume);
        #endif
        intersection_with_children = 0;
        //for (start = check = Volumes[current_volume]->geometry.direct_children.elements;check - start < Volumes[current_volume]->geometry.children.num_elements;check++) { // REVIEW LINE. Caused bug with masks.
        for (start = check = Volumes[current_volume]->geometry.children.elements;check - start < Volumes[current_volume]->geometry.children.num_elements;check++) {
            #ifdef Union_trace_verbal_setting
              printf("Checking if child %d of current_volume = %d have intersections. \n",*check,current_volume);
            #endif
            // Only check the first of the two results in the intersection table, as they are ordered, and the second is of no interest
            if (intersection_time_table.calculated[*check] == 1 && intersection_time_table.intersection_times[*check][0] > time_propagated_without_scattering) {
                // If this child is masked, its mask status need to be 1 in order to be taken into account
                if (Volumes[*check]->geometry.is_masked_volume == 0) {
                  #ifdef Union_trace_verbal_setting
                    printf("Found an child of current_volume with an intersection. Skips calculating for current_volume \n");
                  #endif
                  intersection_with_children = 1;
                  break; // No need to check more, if there is just one it is not necessary to calculate intersection with current_volume yet
                } else {
                  #ifdef Union_trace_verbal_setting
                    printf("Found an child of current_volume with an intersection, but it is masked. Check to see if it can skip calculating for current_volume \n");
                  #endif
                  
                  if (Volumes[*check]->geometry.mask_mode == 2) { // ANY mask mode
                    tree_next_volume = 0;
                    for (mask_start=mask_check=Volumes[*check]->geometry.masked_by_mask_index_list.elements;mask_check-mask_start<Volumes[*check]->geometry.masked_by_mask_index_list.num_elements;mask_check++) {
                       if (mask_status_list.elements[*mask_check] == 1) {
                         intersection_with_children = 1;
                         break;
                       }
                    }
                  } else { // ALL mask mode
                    intersection_with_children = 1;
                    for (mask_start=mask_check=Volumes[*check]->geometry.masked_by_mask_index_list.elements;mask_check-mask_start<Volumes[*check]->geometry.masked_by_mask_index_list.num_elements;mask_check++) {
                      if (mask_status_list.elements[*mask_check] == 0) {
                        intersection_with_children = 0;
                        break;
                      }
                    }
                  }
                  #ifdef Union_trace_verbal_setting
                    printf("The mask status was 1, can actually skip intersection calculation for current volume \n");
                  #endif
                  if (intersection_with_children == 1) break;
                }
            }
        }
        #ifdef Union_trace_verbal_setting
          printf("intersection_with_children = %d \n",intersection_with_children);
        #endif
        if (intersection_with_children == 0) {
            // CPU Only
            //geometry_output = Volumes[current_volume]->geometry.intersect_function(intersection_time_table.intersection_times[current_volume],number_of_solutions,r_start,v,&Volumes[current_volume]->geometry);
            
            // GPU Allowed
            geometry_output = intersect_function(intersection_time_table.intersection_times[current_volume], number_of_solutions, r_start, v, &Volumes[current_volume]->geometry);
            intersection_time_table.calculated[current_volume] = 1;
        }
    }

    // At this point, intersection_time_table is updated with intersection times of all possible intersections.
    #ifdef Union_trace_verbal_setting
      print_intersection_table(intersection_time_table);
    #endif
    
    // Next task is to find the next intersection time. The next intersection must be greater than the time_propagated_without_scattering (0 at start of loop)
    // Loops are eqvialent to the 3 intersection calculation loops already completed
    
    // First loop for checking intersect_check_list
    time_found = 0;
    for (start=check=Volumes[current_volume]->geometry.intersect_check_list.elements;check-start<Volumes[current_volume]->geometry.intersect_check_list.num_elements;check++) {
        for (solution = 0;solution<intersection_time_table.n_elements[*check];solution++) {
            if (time_found) {
                if ((intersection_time = intersection_time_table.intersection_times[*check][solution]) > time_propagated_without_scattering &&  intersection_time < min_intersection_time) {
                    min_intersection_time = intersection_time;min_solution = solution;min_volume = *check;
                }
            } else {
                if ((intersection_time = intersection_time_table.intersection_times[*check][solution]) > time_propagated_without_scattering) {
                    min_intersection_time = intersection_time;min_solution = solution;min_volume = *check;
                    time_found = 1;
                }
            }
        }
    }
    
    // Now check the masked_intersect_list, but only the ones that are currently active
    for (mask_iterator=0;mask_iterator<Volumes[current_volume]->geometry.mask_intersect_list.num_elements;mask_iterator++) {
      if (current_mask_intersect_list_status.elements[mask_iterator] == 1) {
        for (solution = 0;solution<intersection_time_table.n_elements[Volumes[current_volume]->geometry.mask_intersect_list.elements[mask_iterator]];solution++) {
            if (time_found) {
                if ((intersection_time = intersection_time_table.intersection_times[Volumes[current_volume]->geometry.mask_intersect_list.elements[mask_iterator]][solution]) > time_propagated_without_scattering &&  intersection_time < min_intersection_time) {
                    min_intersection_time = intersection_time;min_solution = solution;min_volume = Volumes[current_volume]->geometry.mask_intersect_list.elements[mask_iterator];
                }
            } else {
                if ((intersection_time = intersection_time_table.intersection_times[Volumes[current_volume]->geometry.mask_intersect_list.elements[mask_iterator]][solution]) > time_propagated_without_scattering) {
                    min_intersection_time = intersection_time;min_solution = solution;min_volume = Volumes[current_volume]->geometry.mask_intersect_list.elements[mask_iterator];
                    time_found = 1;
                }
            }
        }
      }
    }
    
    // And check the current_volume
    for (solution = 0;solution<intersection_time_table.n_elements[current_volume];solution++) {
        if (time_found) {
            if ((intersection_time = intersection_time_table.intersection_times[current_volume][solution]) > time_propagated_without_scattering && intersection_time < min_intersection_time) {
                min_intersection_time = intersection_time;min_solution = solution;min_volume = current_volume;
            }
        } else {
            if ((intersection_time = intersection_time_table.intersection_times[current_volume][solution]) > time_propagated_without_scattering) {
                min_intersection_time = intersection_time;min_solution = solution;min_volume = current_volume;
                time_found = 1;
            }
        }
    }
    
    #ifdef Union_trace_verbal_setting
      printf("min_intersection_time = %f \n",min_intersection_time);
      printf("min_solution          = %d \n",min_solution);
      printf("min_volume            = %d \n",min_volume);
      printf("time_found            = %d \n",time_found);
    #endif

    abs_weight_factor = 1.0;
    abs_weight_factor_set = 0;

    // If a time is found, propagation continues, and it will be checked if a scattering occurs before the next intersection.
    // If a time is not found, the ray must be leaving the ensamble of volumes and the loop will be concluded
    if (time_found) {
        time_to_boundery = min_intersection_time - time_propagated_without_scattering; // calculate the time remaining before the next intersection
        scattering_event = 0; // Assume a scattering event will not occur
        
        // Check if a scattering event should occur
        if (current_volume != 0) { // Volume 0 is always vacuum, and if this is the current volume, an event will not occur
          if (Volumes[current_volume]->p_physics->number_of_processes == 0) { // If there are no processes, the volume could be vacuum or an absorber
            if (Volumes[current_volume]->p_physics->is_vacuum == 0) {
              // This volume does not have physical processes but does have an absorption cross section, so the ray weight is reduced accordingly
              
              my_sum_plus_abs = Volumes[current_volume]->p_physics->my_a*(2200/v_length);
              length_to_boundery = time_to_boundery * v_length;
              
              abs_weight_factor = exp(-Volumes[current_volume]->p_physics->my_a*2200*time_to_boundery);
              abs_weight_factor_set = 1;
    
              #ifdef Union_trace_verbal_setting
                printf("name of material: %s \n",Volumes[current_volume]->name);
                printf("length to boundery  = %f\n",length_to_boundery);
                printf("absorption cross section  = %f\n",Volumes[current_volume]->p_physics->my_a);
                printf("chance to get through this length of absorber: %f \%\n", 100*exp(-Volumes[current_volume]->p_physics->my_a*length_to_boundery));
              #endif
            }
          } else {
            // Since there is a non-zero number of processes in this material, all the scattering cross section for these are calculated
            my_sum = 0; k[0] = V2K*vx; k[1] = V2K*vy; k[2] = V2K*vz; p_my_trace = my_trace; wavevector = coords_set(k[0],k[1],k[2]);
            //for (process_start = process = Volumes[current_volume]->p_physics->p_scattering_array;process - process_start < Volumes[current_volume]->p_physics->number_of_processes;process++) {
            int p_index;
            for (p_index=0; p_index < Volumes[current_volume]->p_physics->number_of_processes; p_index++ ){ // GPU
            
              if (Volumes[current_volume]->p_physics->p_scattering_array[p_index].non_isotropic_rot_index != -1) {
                // If the process is not isotropic, the wavevector is transformed into the local coordinate system of the process
                wavevector_rotated = rot_apply(Volumes[current_volume]->geometry.process_rot_matrix_array[Volumes[current_volume]->p_physics->p_scattering_array[p_index].non_isotropic_rot_index],wavevector);
                
                coords_get(wavevector_rotated,&k_rotated[0],&k_rotated[1],&k_rotated[2]);

              } else {
                k_rotated[0] = k[0]; k_rotated[1] = k[1]; k_rotated[2] = k[2];
              }
              
              // Find correct focus_data_array index for this volume/process
              focus_data_index = Volumes[current_volume]->geometry.focus_array_indices.elements[p_index];
              
              // Call the probability for scattering function assighed to this specific procress (the process pointer is updated in the for loop)
              // CPU Only
              //process->probability_for_scattering_function(p_my_trace,k_rotated,process->data_transfer,&Volumes[current_volume]->geometry.focus_data_array.elements[focus_data_index]);
              // GPU Allowed
              process = &Volumes[current_volume]->p_physics->p_scattering_array[p_index];
              
              int physics_output;
<<<<<<< HEAD
              physics_output = physics_my(process->eProcess, p_my_trace, k_rotated, process->data_transfer,&Volumes[current_volume]->geometry.focus_data_array.elements[focus_data_index], _particle);
=======
              physics_output = physics_my(process->eProcess, p_my_trace, k_rotated, process->data_transfer,&Volumes[current_volume]->geometry.focus_data_array.elements[focus_data_index]);
>>>>>>> d7fdbe7cb... Manual merge of branch without polymorphism into McStas 3.0 branch.

              
              my_sum += *p_my_trace;
              #ifdef Union_trace_verbal_setting
                printf("my_trace = %f, my_sum = %f\n",*p_my_trace,my_sum);
              #endif
              p_my_trace++; // increment the pointer so that it point to the next element (max number of process in any material is allocated)
            }
            
            #ifdef Union_trace_verbal_setting
              printf("time_propagated_without_scattering = %f.\n",time_propagated_without_scattering);
              printf("v_length                           = %f.\n",v_length);
            #endif
            
            length_to_boundery = time_to_boundery * v_length;
            
            #ifdef Union_trace_verbal_setting
              printf("exp(- length_to_boundery*my_sum) = %f. length_to_boundery = %f. my_sum = %f.\n",exp(-length_to_boundery*my_sum),length_to_boundery,my_sum);
            #endif
            
            // Selecting if a scattering takes place, and what scattering process.
            // This section have too many if statements, and unessecary calculations
            // Could make seperate functions for p_interact on/off and interact_fraction on/off,
            //   and set function pointers to these in initialize, thus avoiding many unessecary if statements and calculations of x/x.
            
            my_sum_plus_abs = my_sum + Volumes[current_volume]->p_physics->my_a*(2200/v_length);
            
            if (my_sum < 1E-18) {
                // The scattering cross section is basicly zero, no scattering should occur.
                scattering_event = 0;
                abs_weight_factor =  exp(-length_to_boundery*my_sum_plus_abs); // Correct for absorption and the almost zero scattering
                abs_weight_factor_set = 1;
            } else if (length_to_boundery < safty_distance2) {
                // Too close to boundery to safly make another scattering, attenuate
                scattering_event = 0;
                abs_weight_factor = exp(-length_to_boundery*my_sum_plus_abs); // Attentuate the beam for the small distance
                
            } else {
                // The scattering cross section is above zero and the distance to the boundery is sufficient for a scattering
                if (Volumes[current_volume]->geometry.geometry_p_interact != 0) {
                    // a fraction of the beam (geometry_p_interact) is forced to scatter
                    real_transmission_probability = exp(-length_to_boundery*my_sum_plus_abs);
                    mc_transmission_probability = (1.0 - Volumes[current_volume]->geometry.geometry_p_interact);
                    if ((scattering_event = (rand01() > mc_transmission_probability))) {
                        // Scattering event happens, this is the correction for the weight
                        p *= (1.0-real_transmission_probability)/(1.0-mc_transmission_probability); // Absorption simulated in weight

                        // Find length to next scattering knowing the ray will scatter.
                        length_to_scattering = safty_distance -log(1.0 - rand0max((1.0 - exp(-my_sum_plus_abs*(length_to_boundery-safty_distance2))))) / my_sum_plus_abs;
                    } else {
                        // Scattering event does not happen, this is the appropriate correction
                        p *= real_transmission_probability/mc_transmission_probability; // Absorption simulated in weight
                        
                    }
                } else {
                    // probability to scatter is the natural value
                    if(my_sum*length_to_boundery < 1e-6) { // Scattering probability very small, linear method is used as exponential is unreliable
                      if (length_to_boundery > safty_distance2) {
                        if (rand01() < exp(-length_to_boundery*my_sum_plus_abs)) {
                          // Scattering happens, use linear description to select scattering position
                          length_to_scattering = safty_distance + rand0max(length_to_boundery - safty_distance2);
                          // Weight factor necessary to correct for using the linear scattering position distribution
                          abs_weight_factor = length_to_boundery*my_sum*exp(-length_to_scattering*my_sum_plus_abs); // Absorption simulated in weight
                          abs_weight_factor_set = 1;
                          
                          scattering_event = 1;
                        } else scattering_event = 0;
                      } else {
                        // The distance is too short to reliably make a scattering event (in comparison to accuraccy of intersect functions)
                        abs_weight_factor = exp(-length_to_boundery*my_sum_plus_abs); // Attentuate the beam for the small distance
                        scattering_event = 0;
                      }
                    } else {
                        // Strong scattering, use exponential description to select scattering position between safetydistance and infinity
                        length_to_scattering = safty_distance -log(1 - rand01() ) / my_sum_plus_abs;
                        // Scattering happens if the scattering position is before the boundery (and safty distance)
                        if (length_to_scattering < length_to_boundery - safty_distance) scattering_event = 1;
                        else scattering_event = 0;
                    }
                }
                
                if (scattering_event == 1) {
                  // Adjust weight for absorption
                  abs_weight_factor *= my_sum/my_sum_plus_abs;
                  abs_weight_factor_set = 1;
                  // Safety feature, alert in case of nonsense my results / negative absorption
                  if (my_sum/my_sum_plus_abs > 1.0) printf("WARNING: Absorption weight factor above 1! Should not happen! \n");
                  // Select process
                  if (Volumes[current_volume]->p_physics->number_of_processes == 1) { // trivial case
                    // Select the only available process, which will always have index 0
                    selected_process = 0;
                  } else {
                    if (Volumes[current_volume]->p_physics->interact_control == 1) {
                      // Interact_fraction is used to influence the choice of process in this material
                      mc_prop = rand01();culmative_probability=0;total_process_interact=1.0;
                  
                      // If any of the processes have probability 0, they are excluded from the selection
                      for (iterator = 0;iterator < Volumes[current_volume]->p_physics->number_of_processes;iterator++) {
                        if (my_trace[iterator] < 1E-18) {
                          // When this happens, the total force probability is corrected and the probability for this particular instance is set to 0
                          total_process_interact -= Volumes[current_volume]->p_physics->p_scattering_array[iterator].process_p_interact;
                          my_trace_fraction_control[iterator] = 0;
                          // In cases where my_trace is not zero, the forced fraction is still used.
                        } else my_trace_fraction_control[iterator] = Volumes[current_volume]->p_physics->p_scattering_array[iterator].process_p_interact;
                      }
                      // Randomly select a process using the weights stored in my_trace_fraction_control divided by total_process_interact
                      for (iterator = 0;iterator < Volumes[current_volume]->p_physics->number_of_processes;iterator++) {
                        culmative_probability += my_trace_fraction_control[iterator]/total_process_interact;
                        if (culmative_probability > mc_prop) {
                          selected_process = iterator;
                          p *= (my_trace[iterator]/my_sum)*(total_process_interact/my_trace_fraction_control[iterator]);
                          break;
                        }
                      }
                    
                    } else {
                      // Select a process based on their relative attenuations factors
                      mc_prop = rand01();culmative_probability=0;
                      for (iterator = 0;iterator < Volumes[current_volume]->p_physics->number_of_processes;iterator++) {
                        culmative_probability += my_trace[iterator]/my_sum;
                        if (culmative_probability > mc_prop) {
                          selected_process = iterator;
                          break;
                        }
                      }
                    }
                  }
                } // end of select process
            }
            
          }
          
        } // Done checking for scttering event and in case of scattering selecting a process
     
        // Record initial weight, absorption weight factor and initial position
        
        initial_weight = p;
        r_old[0] = r[0]; r_old[1] = r[1]; r_old[2] = r[2]; time_old = t;
        // Apply absorption
        p *= abs_weight_factor;
        
        // Create event for absorption loggers
        // Need to use start position and length travelled to sample that trajectory for absorption event. Could do several, here just one.
        
        // min length: 0, max length: length_to_scattering if scattering, else length to boundary
        
        // Avoid logging absorption when the ray is in vacuum.
        if (current_volume != 0 && abs_weight_factor_set == 1) { // Volume 0 is always vacuum, and if this is the current volume, an event will not occur
          if (Volumes[current_volume]->p_physics->is_vacuum == 0) { // No absorption in vacuum
            
            if (scattering_event == 1) {
                // When scattering events occur, place the absoprtion the same place (the total cross section is used to place it)
                abs_distance = length_to_scattering;
            } else {
                // When the ray exits a volume, the absorption position should be exponentially distributed using the total cross section
                my_abs = Volumes[current_volume]->p_physics->my_a*(2200/v_length);
                abs_distance = -log(1.0 - rand0max(1.0 - exp(-my_sum_plus_abs*length_to_boundery)) ) / my_sum_plus_abs;
            }

            //printf("abs_distance = %g (with my=%g, scattering_event=%i) \n", abs_distance, my_sum_plus_abs, scattering_event);
            t_abs_propagation = abs_distance/v_length;

            abs_position = coords_set(x + t_abs_propagation*vx, y + t_abs_propagation*vy, z + t_abs_propagation*vz);
        
            // This info needs to be loaded into the absorption loggers
        
            // Need to run through relevant absorption loggers here
            #ifdef Union_trace_verbal_setting
            printf("Running abs_logger system for specific volumes \n");
            #endif
        
            // Logging for detector components assosiated with this volume
            for (log_index=0;log_index<Volumes[current_volume]->abs_loggers.num_elements;log_index++) {
              //printf("logging time! Volume specific version. Volume name = %s \n",Volumes[current_volume]->name);
              //printf("  log_index = %d \n",log_index);
              
              // Make transformation according to the individual position of the abs_logger? This would require position / rotation for all abs_loggers
              transformed_abs_position = coords_sub(abs_position, Volumes[current_volume]->abs_loggers.p_abs_logger[log_index]->position);
              transformed_abs_position = rot_apply(Volumes[current_volume]->abs_loggers.p_abs_logger[log_index]->rotation, transformed_abs_position);
              
                // This function calls a logger function which in turn stores some data among the passed, and possibly performs some basic data analysis
              Volumes[current_volume]->abs_loggers.p_abs_logger[log_index]->function_pointers.active_record_function(&transformed_abs_position, k_new, initial_weight*(1.0-abs_weight_factor), t + t_abs_propagation, scattered_flag[current_volume], number_of_scattering_events, Volumes[current_volume]->abs_loggers.p_abs_logger[log_index], &abs_loggers_with_data_array);
                // If the logging component have a conditional attatched, the collected data will be written to a temporary place
                // At the end of the rays life, it will be checked if the condition is met
                //  if it is met, the temporary data is transfered to permanent, and temp is cleared.
                //  if it is not met, the temporary data is cleared.
            }
        
            #ifdef Union_trace_verbal_setting
              printf("Running abs_logger system for all volumes \n");
            #endif
            for (log_index=0;log_index<global_all_volume_abs_logger_list_master->num_elements;log_index++) {
              //printf("logging time! Global version. log_index = %d \n",log_index);
              // As above, but on a global scale, meaning scattering in all volumes are logged
              
              // Problems with VN, PV, as there is no assosiated volume or process. The functions however need to have the same input to make the logger components general.
              // Could be interesting to have a monitor that just globally measurres the second scattering event in any volume (must be two in the same). Weird but not meaningless.
            
              // Make transformation according to the individual position of the abs_logger? This would require position / rotation for all abs_loggers
              transformed_abs_position = coords_sub(abs_position, global_all_volume_abs_logger_list_master->elements[log_index].abs_logger->position);
              transformed_abs_position = rot_apply(global_all_volume_abs_logger_list_master->elements[log_index].abs_logger->rotation, transformed_abs_position);
              
              // Above version includes scattered_flag_VP, but selected_process may be undefined at this point.
              global_all_volume_abs_logger_list_master->elements[log_index].abs_logger->function_pointers.active_record_function(&transformed_abs_position, k_new, initial_weight*(1.0-abs_weight_factor), t+t_abs_propagation, scattered_flag[current_volume], number_of_scattering_events, global_all_volume_abs_logger_list_master->elements[log_index].abs_logger, &abs_loggers_with_data_array);
            }
          }
        }
        
        if (scattering_event == 1) {
            #ifdef Union_trace_verbal_setting
              printf("SCATTERING EVENT \n");
              printf("current_volume            = %d \n",current_volume);
              printf("r = (%f,%f,%f) v = (%f,%f,%f) \n",r[0],r[1],r[2],v[0],v[1],v[2]);
            // printf("did scatter: my_trace = %E = %f \n",my_trace[selected_process],my_trace[selected_process]);
            #endif
            
            // Calculate the time to scattering
            time_to_scattering = length_to_scattering/v_length;
            
            #ifdef Union_trace_verbal_setting
              printf("time to scattering        = %2.20f \n",time_to_scattering);
            #endif
            
            //#ifdef Union_trace_verbal_setting
            //printf("length to boundery = %f, length to scattering = %f \n",length_to_boundery,length_to_scattering);
            //#endif
            
            //PROP_DT(time_to_scattering); // May be replace by version without gravity
            
            // Reduce the double book keeping done here // REVIEW LINE
            x += time_to_scattering*vx; y += time_to_scattering*vy; z += time_to_scattering*vz; t += time_to_scattering;
            r_start[0] = x; r_start[1] = y; r_start[2] = z;
            r[0] = x; r[1] = y; r[2] = z;
            ray_position = coords_set(x,y,z);
            ray_velocity = coords_set(vx,vy,vz);
            
            // Safe check that should be unecessary. Used to fine tune how close to the edge of a volume a scattering event is allowed to take place (1E-14 m away currently).
            if (r_within_function(ray_position,&Volumes[current_volume]->geometry) == 0) {
              printf("\nERROR, propagated out of current volume instead of to a point within!\n");
              printf("length_to_scattering_specified = %2.20f\n             length propagated = %2.20f\n            length_to_boundery = %2.20f \n   current_position = (%lf,%lf,%lf) \n",length_to_scattering,sqrt(time_to_scattering*time_to_scattering*vx*vx+time_to_scattering*time_to_scattering*vy*vy+time_to_scattering*time_to_scattering*vz*vz),length_to_boundery,x,y,z);
              
              volume_index = within_which_volume_GPU(ray_position,starting_lists.reduced_start_list,starting_lists.starting_destinations_list,Volumes,&mask_status_list,number_of_volumes,pre_allocated1,pre_allocated2,pre_allocated3);
              
              printf("Debug info: Volumes[current_volume]->name = %s, but now inside volume number %d named %s.\n",Volumes[current_volume]->name,volume_index,Volumes[volume_index]->name);
              printf("Ray absorbed \n");
              ABSORB;
            }
            
            // Save information before scattering event needed in logging section
            p_old = p;
            k_old[0] = k[0];k_old[1] = k[1];k_old[2] = k[2];
            
            // Find correct focus_data_array index for this volume/process
            focus_data_index = Volumes[current_volume]->geometry.focus_array_indices.elements[selected_process];
        
            // Rotation to local process coordinate system (for non isotropic processes)
            if (Volumes[current_volume]->p_physics->p_scattering_array[selected_process].non_isotropic_rot_index != -1) {
                ray_velocity_rotated = rot_apply(Volumes[current_volume]->geometry.process_rot_matrix_array[Volumes[current_volume]->p_physics->p_scattering_array[selected_process].non_isotropic_rot_index],ray_velocity);
            } else {
                ray_velocity_rotated = ray_velocity;
            }
                
            // test_physics_scattering(double *k_final, double *k_initial, union data_transfer_union data_transfer) {
            //k[0] = V2K*ray_velocity.x; k[1] = V2K*ray_velocity.y; k[2] = V2K*ray_velocity.z;
            coords_get(coords_scalar_mult(ray_velocity_rotated,V2K),&k[0],&k[1],&k[2]);
            
            // I may replace a intial and final k with one instance that serves as both input and output
            // CPU Only
            //if (0 == Volumes[current_volume]->p_physics->p_scattering_array[selected_process].scattering_function(k_new,k,&p,Volumes[current_volume]->p_physics->p_scattering_array[selected_process].data_transfer,&Volumes[current_volume]->geometry.focus_data_array.elements[0])) {
            // GPU Version with flexible function
<<<<<<< HEAD
            process = &Volumes[current_volume]->p_physics->p_scattering_array[selected_process];
=======
<<<<<<< HEAD
>>>>>>> e41992d0
            if (0 == physics_scattering(process->eProcess, k_new, k, &p, process->data_transfer, &Volumes[current_volume]->geometry.focus_data_array.elements[0], _particle)) {
=======
            if (0 == physics_scattering(process->eProcess, k_new, k, &p, process->data_transfer, &Volumes[current_volume]->geometry.focus_data_array.elements[0])) {
>>>>>>> d7fdbe7cb... Manual merge of branch without polymorphism into McStas 3.0 branch.
              /*
              // PowderN and Single_crystal requires the option of absorbing the neutron, which is weird. If there is a scattering probability, there should be a new direction.
              // It can arise from need to simplify sampling process and end up in cases where weight factor is 0, and the ray should be absorbed in these cases
              printf("ERROR: Union_master: %s.Absorbed ray because scattering function returned 0 (error/absorb)\n",NAME_CURRENT_COMP);
              component_error_msg++;
              if (component_error_msg > 100) {
                printf("To many errors encountered, exiting. \n");
                exit(1);
              }
              */
              ABSORB;
            }
            
            // Update velocity using k
            ray_velocity_rotated = coords_set(K2V*k_new[0],K2V*k_new[1],K2V*k_new[2]);
            
            // Transformation back to main coordinate system (maybe one should only do this when multiple scattering in that volume was over, especially if there is only one non isotropic frame)
            if (Volumes[current_volume]->p_physics->p_scattering_array[selected_process].non_isotropic_rot_index != -1) {
                ray_velocity_final = rot_apply(Volumes[current_volume]->geometry.transpose_process_rot_matrix_array[Volumes[current_volume]->p_physics->p_scattering_array[selected_process].non_isotropic_rot_index],ray_velocity_rotated);
            } else {
               ray_velocity_final = ray_velocity_rotated;
            }
            
            // Write velocity to global variable (temp, only really necessary at final)
            //vx = ray_velocity.x; vy = ray_velocity.y; vz = ray_velocity.z;
            coords_get(ray_velocity_final,&vx,&vy,&vz);
            
            // Write velocity in array format as it is still used by intersect functions (temp, they need to be updated to ray_position / ray_velocity)
            v[0] = vx; v[1] = vy; v[2] = vz;
            v_length = sqrt(vx*vx+vy*vy+vz*vz);
            k_new[0] = V2K*vx; k_new[1] = V2K*vy; k_new[2] = V2K*vz;
            if (verbal) if (v_length < 1) printf("velocity set to less than 1\n");
            
            #ifdef Union_trace_verbal_setting
              printf("Running logger system for specific volumes \n");
            #endif
            // Logging for detector components assosiated with this volume
            for (log_index=0;log_index<Volumes[current_volume]->loggers.num_elements;log_index++) {
              //printf("logging time! Volume specific version. Volume name = %s \n",Volumes[current_volume]->name);
              //printf("  log_index = %d \n",log_index);
              if (Volumes[current_volume]->loggers.p_logger_volume[log_index].p_logger_process[selected_process] != NULL) {
                // Technically the scattering function could edit k, the wavevector before the scattering, even though there would be little point to doing that.
                // Could save a secure copy and pass that instead to be certain that no scattering process accidently tampers with the logging.
                // printf("  the logging function pointer was not NULL \n");
                // PV (number of time scattered in this volume/process combination is not recorded. Need to expand scattering_flag to contain 2D, volume and process
                
                // This function calls a logger function which in turn stores some data among the passed, and possibly performs some basic data analysis
                Volumes[current_volume]->loggers.p_logger_volume[log_index].p_logger_process[selected_process]->function_pointers.active_record_function(&ray_position,k_new,k_old,p,p_old,t,scattered_flag[current_volume],scattered_flag_VP[current_volume][selected_process],number_of_scattering_events,Volumes[current_volume]->loggers.p_logger_volume[log_index].p_logger_process[selected_process],&loggers_with_data_array);
                // If the logging component have a conditional attatched, the collected data will be written to a temporary place
                // At the end of the rays life, it will be checked if the condition is met
                //  if it is met, the temporary data is transfered to permanent, and temp is cleared.
                //  if it is not met, the temporary data is cleared.
              }
            }
            
            #ifdef Union_trace_verbal_setting
              printf("Running logger system for all volumes \n");
            #endif
            for (log_index=0;log_index<global_all_volume_logger_list_master->num_elements;log_index++) {
              //printf("logging time! Global version. log_index = %d \n",log_index);
              // As above, but on a global scale, meaning scattering in all volumes are logged
              
              // Problems with VN, PV, as there is no assosiated volume or process. The functions however need to have the same input to make the logger components general.
              // Could be interesting to have a monitor that just globally measurres the second scattering event in any volume (must be two in the same). Weird but not meaningless.
              global_all_volume_logger_list_master->elements[log_index].logger->function_pointers.active_record_function(&ray_position,k_new,k_old,p,p_old,t,scattered_flag[current_volume],scattered_flag_VP[current_volume][selected_process],number_of_scattering_events,global_all_volume_logger_list_master->elements[log_index].logger,&loggers_with_data_array);
            }
            
            
            SCATTER;
            ++number_of_scattering_events;
            ++scattered_flag[current_volume];
            ++scattered_flag_VP[current_volume][selected_process];
            

            // Empty intersection time lists
            clear_intersection_table(&intersection_time_table);
            time_propagated_without_scattering = 0.0;
            #ifdef Union_trace_verbal_setting
              printf("SCATTERED SUCSSESFULLY \n");
              printf("r = (%f,%f,%f) v = (%f,%f,%f) \n",x,y,z,vx,vy,vz);
            
	      if (enable_tagging && stop_tagging_ray == 0) printf("Before new process node: current_tagging_node->intensity = %f\n",current_tagging_node->intensity);
              if (enable_tagging && stop_tagging_ray == 0) printf("Before new process node: current_tagging_node->number_of_rays = %d\n",current_tagging_node->number_of_rays);
            #endif
            
	    if (enable_tagging && stop_tagging_ray == 0)
                current_tagging_node = goto_process_node(current_tagging_node,selected_process,Volumes[current_volume],&stop_tagging_ray,stop_creating_nodes);
                        
            #ifdef Union_trace_verbal_setting
            
              if (enable_tagging && stop_tagging_ray == 0) printf("After new process node: current_tagging_node->intensity = %f\n",current_tagging_node->intensity);
              if (enable_tagging && stop_tagging_ray == 0) printf("After new process node: current_tagging_node->number_of_rays = %d\n",current_tagging_node->number_of_rays);            
            #endif
            
        } else {
            #ifdef Union_trace_verbal_setting
              printf("Propagate out of volume %d\n", current_volume);
              printf("r = (%f,%f,%f) v = (%f,%f,%f) \n",x,y,z,vx,vy,vz);
            #endif
            // Propagate neutron to found minimum time
            // PROP_DT(min_intersection_time - time_propagated_without_scattering);
            //time_to_boundery = min_intersection_time - time_propagated_without_scattering;
            x += time_to_boundery*vx;
            y += time_to_boundery*vy;
            z += time_to_boundery*vz;
            t += time_to_boundery;
            r[0] = x; r[1] = y; r[2] = z;
            ray_position = coords_set(x,y,z);
            ray_velocity = coords_set(vx,vy,vz);
            
            time_propagated_without_scattering = min_intersection_time;
            SCATTER; // For debugging purposes
            #ifdef Union_trace_verbal_setting
              printf("r = (%f,%f,%f) v = (%f,%f,%f) \n",x,y,z,vx,vy,vz);
            #endif
            // Remove this entry from the intersection_time_table
            intersection_time_table.intersection_times[min_volume][min_solution] = -1;
            
            // Use destination list for corresponding intersection entry n,i) to find next volume
            #ifdef Union_trace_verbal_setting
              printf("PROPAGATION FROM VOLUME %d \n",current_volume);
            #endif
            if (min_volume == current_volume) {
                #ifdef Union_trace_verbal_setting
                  printf("min_volume == current_volume \n");
                #endif
                // List approach to finding the next volume.
                // When the ray intersects the current volume, the next volume must be on the destination list of the current volume
                // However, the reduced_destination_list can be investigated first, and depending on the results, the
                //  direct children of the volumes on the reduced destination list are investigated.
                // In the worst case, all direct children are investigated, which is eqvivalent to the entire destination list.
                // There is however a certain overhead in the logic needed to set up this tree, avoid duplicates of direct children, and so on.
                // This method is only faster than just checking the destination list when there are direct children (nested structures),
                //  but in general the tree method scales better with complexity, and is only slightly slower in simple cases.
                
                if (Volumes[current_volume]->geometry.destinations_list.num_elements == 1)
                    tree_next_volume = Volumes[current_volume]->geometry.destinations_list.elements[0];
                else {
                    ray_position = coords_set(x,y,z);
                    ray_velocity = coords_set(vx,vy,vz);
                    tree_next_volume = within_which_volume_GPU(ray_position,Volumes[current_volume]->geometry.reduced_destinations_list,Volumes[current_volume]->geometry.destinations_list,Volumes,&mask_status_list,number_of_volumes,pre_allocated1,pre_allocated2,pre_allocated3);
                }

                #ifdef Union_trace_verbal_setting
                  if (enable_tagging) printf("tree method moves from %d to %d\n",current_volume,tree_next_volume);
                
                  if (enable_tagging && stop_tagging_ray == 0) printf("Before new tree volume node: current_tagging_node->intensity = %f\n",current_tagging_node->intensity);
                  if (enable_tagging && stop_tagging_ray == 0) printf("Before new tree volume node: current_tagging_node->number_of_rays = %d\n",current_tagging_node->number_of_rays);
                #endif
                
                if (enable_tagging && stop_tagging_ray == 0)
                    current_tagging_node = goto_volume_node(current_tagging_node, current_volume, tree_next_volume, Volumes,&stop_tagging_ray,stop_creating_nodes);
                
                #ifdef Union_trace_verbal_setting
                  if (enable_tagging && stop_tagging_ray == 0) printf("After new tree volume node: current_tagging_node->intensity = %f\n",current_tagging_node->intensity);
                  if (enable_tagging && stop_tagging_ray == 0) printf("After new tree volume node: current_tagging_node->number_of_rays = %d\n",current_tagging_node->number_of_rays);
                #endif
                
                // Set next volume to the solution found in the tree method
                current_volume = tree_next_volume;
                update_current_mask_intersect_status(&current_mask_intersect_list_status, &mask_status_list, Volumes, &current_volume);
                #ifdef Union_trace_verbal_setting
                  print_1d_int_list(current_mask_intersect_list_status,"Updated current_mask_intersect_list_status");
                #endif
                
                
                // Debugging phase
                /*
                if (tree_next_volume == 0) {
                    volume_0_found=0;
                    for (start = check = Volumes[current_volume]->geometry.destinations_list.elements;check - start < Volumes[current_volume]->geometry.destinations_list.num_elements;check++) {
                        if (*check == 0) {
                            volume_0_found = 1;
                        }
                    }
                    if (volume_0_found==0) printf("ERROR The within_which_volume function returned 0 for a volume where volume 0 is not on the destination list!\n");
                }
                */
                
            } else {
                #ifdef Union_trace_verbal_setting
                  if (enable_tagging && stop_tagging_ray == 0) printf("Before new intersection volume node: current_tagging_node->intensity = %f\n",current_tagging_node->intensity);
                  if (enable_tagging && stop_tagging_ray == 0) printf("Before new intersection volume node: current_tagging_node->number_of_rays = %d\n",current_tagging_node->number_of_rays);
                #endif
            
                //if (enable_tagging) current_tagging_node = goto_volume_node(current_tagging_node, current_volume, min_volume, Volumes);
                
                
                
                // Mask update: If the min_volume is not a mask, things are simple, current_volume = min_volume.
                //               however, if it is a mask, the mask status will switch.
                //               if the mask status becomes one, the masked volumes inside may be the next volume (unless they are children of the mask)
                //               if the mask status becomes zero (and the current volume is masked by min_volume), the destinations list of the mask is searched
                //               if the mask status becomes zero (and the current volume is NOT masked by min volume), the current volume doesn't change
                
                
                if (Volumes[min_volume]->geometry.is_mask_volume == 0) {
                  #ifdef Union_trace_verbal_setting
                    printf("Min volume is not a mask, next volume = min volume\n");
                  #endif
                  if (enable_tagging && stop_tagging_ray == 0) current_tagging_node = goto_volume_node(current_tagging_node, current_volume, min_volume, Volumes,&stop_tagging_ray,stop_creating_nodes);
                  current_volume = min_volume;
                  //update_current_mask_intersect_status(&current_mask_intersect_list_status, &mask_status_list, Volumes, &current_volume);
                } else {
                  #ifdef Union_trace_verbal_setting
                    printf("Current volume is not a mask, complex decision tree\n");
                  #endif
                  if (mask_status_list.elements[Volumes[min_volume]->geometry.mask_index] == 1) {
                    // We are leaving the mask, change the status
                    #ifdef Union_trace_verbal_setting
                      printf("mask status changed from 1 to 0 as a mask is left\n");
                    #endif
                    mask_status_list.elements[Volumes[min_volume]->geometry.mask_index] = 0;
                    // If the current volume is masked by this mask, run within_which_volume using the masks destination list, otherwise keep the current volume
                    //if (on_int_list(Volumes[min_volume]->geometry.mask_list,current_volume))
                    if (on_int_list(Volumes[current_volume]->geometry.masked_by_list,min_volume) == 1) {
                      #ifdef Union_trace_verbal_setting
                        printf("The current volume was masked by this mask, and my need updating\n");
                      #endif
                      // In case of ANY mode, need to see if another mask on the masked_by list of the current volume is active, and if so, nothing happens
                      need_to_run_within_which_volume = 1;
                      if (Volumes[current_volume]->geometry.mask_mode == 2) {
                        for (mask_start=mask_check=Volumes[current_volume]->geometry.masked_by_mask_index_list.elements;mask_check-mask_start<Volumes[current_volume]->geometry.masked_by_mask_index_list.num_elements;mask_check++) {
                          if (mask_status_list.elements[*mask_check] == 1) {
                            // Nothing needs to be done, the effective mask status of the current volume is still 1
                            need_to_run_within_which_volume = 0;
                            break;
                          }
                        }
                      }
                      if (need_to_run_within_which_volume == 1) {
                        #ifdef Union_trace_verbal_setting
                          printf("The current volume was masked by this mask, and does need updating\n");
                        #endif
                        if (Volumes[min_volume]->geometry.destinations_list.num_elements == 1) {
                          #ifdef Union_trace_verbal_setting
                            printf("Only one element in the destination tree of the mask\n");
                          #endif
                          // If there is only one element on the destinations list (quite common) there is no reason to run within_which_volume
                          // Instead the mask status is calculated here
                          if (Volumes[Volumes[min_volume]->geometry.destinations_list.elements[0]]->geometry.is_masked_volume == 1) {
                            #ifdef Union_trace_verbal_setting
                              printf("The one element is however masked, so the mask status need to be calculated\n");
                            #endif
                            // figure out the effective mask status of this volume
                            if (Volumes[Volumes[min_volume]->geometry.destinations_list.elements[0]]->geometry.mask_mode == 2) { // ANY mask mode
                              tree_next_volume = 0;
                              for (mask_start=mask_check=Volumes[Volumes[min_volume]->geometry.destinations_list.elements[0]]->geometry.masked_by_mask_index_list.elements;mask_check-mask_start<Volumes[Volumes[min_volume]->geometry.destinations_list.elements[0]]->geometry.masked_by_mask_index_list.num_elements;mask_check++) {
                                if (mask_status_list.elements[*mask_check] == 1) {
                                  tree_next_volume = Volumes[min_volume]->geometry.destinations_list.elements[0];
                                  break;
                                }
                              }
                            } else { // ALL mask mode
                              tree_next_volume = Volumes[min_volume]->geometry.destinations_list.elements[0];
                              for (mask_start=mask_check=Volumes[Volumes[min_volume]->geometry.destinations_list.elements[0]]->geometry.masked_by_mask_index_list.elements;mask_check-mask_start<Volumes[Volumes[min_volume]->geometry.destinations_list.elements[0]]->geometry.masked_by_mask_index_list.num_elements;mask_check++) {
                                if (mask_status_list.elements[*mask_check] == 0) {
                                  tree_next_volume = 0;
                                  break;
                                }
                              }
                            }
                          } else tree_next_volume = Volumes[min_volume]->geometry.destinations_list.elements[0];
                          #ifdef Union_trace_verbal_setting
                            printf("The method found the next tree volume to be %d\n",tree_next_volume);
                          #endif
                          if (enable_tagging && stop_tagging_ray == 0) current_tagging_node = goto_volume_node(current_tagging_node, current_volume, tree_next_volume, Volumes,&stop_tagging_ray,stop_creating_nodes);
                          current_volume = tree_next_volume;
                          //update_current_mask_intersect_status(&current_mask_intersect_list_status, &mask_status_list, Volumes, &current_volume);
                        } else {
                          #ifdef Union_trace_verbal_setting
                            printf("Many elements in destinations list, use within_which_volume\n");
                          #endif
                          ray_position = coords_set(x,y,z);
                          ray_velocity = coords_set(vx,vy,vz);
                          tree_next_volume = within_which_volume_GPU(ray_position,Volumes[min_volume]->geometry.reduced_destinations_list,Volumes[min_volume]->geometry.destinations_list,Volumes,&mask_status_list,number_of_volumes,pre_allocated1,pre_allocated2,pre_allocated3);
                        // } Bug fixed on 27/11/2016
                          if (enable_tagging && stop_tagging_ray == 0) current_tagging_node = goto_volume_node(current_tagging_node, current_volume, tree_next_volume, Volumes,&stop_tagging_ray,stop_creating_nodes);
                          current_volume = tree_next_volume;
                          #ifdef Union_trace_verbal_setting
                            printf("Set new new volume to %d\n",tree_next_volume);
                          #endif
                        } // Moved here on 27/11/2016, problem was two calls to current_tagging_node when only one element in destinations list
                        //update_current_mask_intersect_status(&current_mask_intersect_list_status, &mask_status_list, Volumes, &current_volume);
                      } else {
                        #ifdef Union_trace_verbal_setting
                          printf("Did not need updating, as another mask was covering the volume\n");
                        #endif
                      }
                    }

                  } else {
                    // Here beccause the mask status of the mask that is intersected was 0, and it is thus switched to 1
                    mask_status_list.elements[Volumes[min_volume]->geometry.mask_index] = 1;
                    // When entering a mask, the new highest priority volume may be one of the masked volumes, if not we keep the current volume
                    ray_position = coords_set(x,y,z);
                    ray_velocity = coords_set(vx,vy,vz);
                    //tree_next_volume = within_which_volume(ray_position,Volumes[min_volume]->geometry.mask_list,Volumes[min_volume]->geometry.destinations_list,Volumes,&mask_status_list,number_of_volumes,pre_allocated1,pre_allocated2,pre_allocated3);
                    // Bug found on the 2/9 2016, the destinations_list of a mask does not contain the volumes inside it. Could make an additional list for this.
                    // The temporary fix will be to use the mask list for both reduced destinations list and destinations list.
                    tree_next_volume = within_which_volume_GPU(ray_position,Volumes[min_volume]->geometry.mask_list,Volumes[min_volume]->geometry.mask_list,Volumes,&mask_status_list,number_of_volumes,pre_allocated1,pre_allocated2,pre_allocated3);
                    // if within_which_volume returns 0, no result was found (volume 0 can not be masked, so it could not be on the mask list)
                    if (tree_next_volume != 0) {
                      if (Volumes[tree_next_volume]->geometry.priority_value > Volumes[current_volume]->geometry.priority_value) {
                        // In case the current volume has a higher priority, nothing happens, otherwise change current volume
                        if (enable_tagging && stop_tagging_ray == 0) current_tagging_node = goto_volume_node(current_tagging_node, current_volume, tree_next_volume, Volumes,&stop_tagging_ray,stop_creating_nodes);
                        current_volume = tree_next_volume;
                      }
                    }
                    //update_current_mask_intersect_status(&current_mask_intersect_list_status, &mask_status_list, Volumes, &current_volume);
                  }
                }
                
                // Regardless of the outcome of the above code, either the mask status or current volume have changed, and thus a effective mask update is needed.
                update_current_mask_intersect_status(&current_mask_intersect_list_status, &mask_status_list, Volumes, &current_volume);
                #ifdef Union_trace_verbal_setting
                  print_1d_int_list(mask_status_list,"Updated mask status list");
                  print_1d_int_list(current_mask_intersect_list_status,"Updated current_mask_intersect_list_status");
                  if (enable_tagging) printf("After new intersection volume node: current_tagging_node->intensity = %f\n",current_tagging_node->intensity);
                  if (enable_tagging) printf("After new intersection volume node: current_tagging_node->number_of_rays = %d\n",current_tagging_node->number_of_rays);
                #endif
                
            }
            if (Volumes[current_volume]->geometry.is_exit_volume==1) {
                    done = 1; // Exit volumes allow the ray to escape the component
                    ray_sucseeded = 1; // Allows the ray to
                    /*
                    // Moved to after while loop to collect code
                    if (enable_tagging && stop_tagging_ray == 0)
                        add_statistics_to_node(current_tagging_node,&ray_position, &ray_velocity, &p, &tagging_leaf_counter);
                
                    x += vx*1E-9; y += vy*1E-9; z += vz*1E-9; t += 1E-9;
                    */
            }
            #ifdef Union_trace_verbal_setting
              printf(" TO VOLUME %d \n",current_volume);
            #endif
        }
        
        // Record final position here and write to file
        MPI_MASTER(
            //if (record_absorption == 1 && abs_weight_factor < 1.0) record_abs_to_file(r_old, time_old, r, t, initial_weight*(1.0-abs_weight_factor), current_volume, mcget_run_num(), &absorption_index, absorption_event_data);
            if (record_absorption == 1) record_abs_to_file(r_old, time_old, r, t, initial_weight*(1.0-abs_weight_factor), current_volume, mcget_run_num(), &absorption_index, absorption_event_data);
        );
        
    } else { // Here because a shortest time is not found
        if (current_volume == 0) {
            done = 1;
            ray_sucseeded = 1;
            
        } else { // Check for errors (debugging phase)
            if (error_msg == 0) {
              component_error_msg++;
              ray_sucseeded = 0;
              done = 1; // stop the loop
              printf("\n----------------------------------------------------------------------------------------------------\n");
              printf("Union_master %s: Somehow reached a situation with no intersection time found, but still inside volume %d instead of 0\n",NAME_CURRENT_COMP,current_volume);
              for (volume_index = 1; volume_index < number_of_volumes; volume_index++) {
                if (r_within_function(ray_position,&Volumes[volume_index]->geometry) == 1)
                    printf("The ray is in volume       %d\n",volume_index);
              }
              
              print_1d_int_list(mask_status_list,"mask status list");
              for (iterator=0;iterator<number_of_volumes;iterator++)
                 printf("%d:%d - ",iterator,scattered_flag[iterator]);
              printf("\n");
              printf("r = (%f,%f,%f) v = (%f,%f,%f) \n",x,y,z,vx,vy,vz);
              
              printf("Trace error number (%d/100) \n",component_error_msg);
              //print_intersection_table(intersection_time_table);
              //printf("Cluster is loosing the thread, debug for this behavior\n");
              //printf("global_all_volume_logger_list_master->num_elements = %d\n",global_all_volume_logger_list_master->num_elements);
              //printf("global_specific_volumes_logger_list_master->num_elements = %d\n",global_specific_volumes_logger_list_master->num_elements);
              
              //exit(1); // Temporary
            }
            error_msg++;
            
            //exit(1); // temp for debug
            
            if (component_error_msg > 100) {
                printf("To many errors encountered, exiting. \n");
                // need ERROR FLAG to be read in finally which can warn the user of problems!
                exit(1);
            }
        }
    }
    /*
    */
    if (limit == 0) {done = 1; ray_sucseeded = 0; printf("Reached limit on number of interactions, and discarded the neutron, was in volume %d\n",current_volume);ABSORB;}
    #ifdef Union_trace_verbal_setting
      printf("----------- END OF WHILE LOOP --------------------------------------\n");
    #endif
    //printf("This ray did %d iterations in the while loop\n",1000-limit);
    
  }
  // Could move all add_statistics and similar to this point, but need to filter for failed rays
  if (ray_sucseeded == 1) {
    
    /*
    // Instead of keeping global and specific loggers apart, lets do them in one loop using the loggers_with_data_array
    // Only needed for conditionals
    // Loop over global loggers, may or may not have a conditional, only necessary to do anything here when they do.
    for (log_index=0;log_index<global_all_volume_logger_list_master->num_elements;log_index++) {
      if (global_all_volume_logger_list_master->elements[log_index].logger->has_conditional == 1) {
        if (1 == conditional_return = global_all_volume_logger_list_master->elements[log_index].logger->conditional(scattered_flag,scattered_flag_VP,global_loggers.elements[log_index].conditional_data_union,k_final,current_volume,x,y,z)) {
          global_all_volume_logger_list_master->elements[log_index].logger->function_pointers->temp_to_perm(global_loggers.elements[log_index].logger_data_union);
          
        }
        if (global_all_volume_logger_list_master->elements[log_index].logger->conditional_extend_index != -1)
          // The user can set a condtional_extend_index, so that the evaluation of this specific conditional can be taken easily from extend
          conditional_extend_array.elements[global_all_volume_logger_list_master->elements[log_index].logger->conditional_extend_index] = conditional_return;
          // Do not need to reset these to 0, as they will be manually set to 0 if not fulfilled
      }
    }
    */
    #ifdef Union_trace_verbal_setting
      printf("----------- logger loop --------------------------------------\n");
    #endif
    // Loggers attatched to specific volumes need to be handled with care to avoid looping over all loggers for every ray
    //for (log_index=0;log_index<loggers_with_data_array.used_elements;log_index++) {
    // TEST
    if (enable_conditionals == 1) {
      for (log_index=loggers_with_data_array.used_elements-1;log_index>-1;log_index--) {
        // Check all conditionals attatched to the current logger
        this_logger = loggers_with_data_array.logger_pointers[log_index];
        conditional_status = 1;
        for (iterator=0;iterator<loggers_with_data_array.logger_pointers[log_index]->conditional_list.num_elements;iterator++) {
          // Call this particular conditional. If it fails, report the status and break
          //printf("checking conditional! \n");
          #ifdef Union_trace_verbal_setting
            printf("Checking conditional number %d for logger named %s \n",iterator,loggers_with_data_array.logger_pointers[log_index]->name);
          #endif
          if (0 == this_logger->conditional_list.conditional_functions[iterator](
                         this_logger->conditional_list.p_data_unions[iterator],
                         &ray_position,&ray_velocity,&p,&t,&current_volume,
                         &number_of_scattering_events,scattered_flag,scattered_flag_VP)) {
            conditional_status = 0;
            break;
          }
        }
        if (conditional_status == 1) {
          // If a logger does not have a conditional, it will write directly to perm, and not even add it to the loggers_with_data_array, thus we know the temp_to_perm function needs to be called
          // The input for the temp_to_perm function is a pointer to the logger_data_union for the appropriate logger
          
          if (loggers_with_data_array.logger_pointers[log_index]->function_pointers.select_t_to_p == 1) {
            loggers_with_data_array.logger_pointers[log_index]->function_pointers.temp_to_perm(&loggers_with_data_array.logger_pointers[log_index]->data_union);
          }
          else if (loggers_with_data_array.logger_pointers[log_index]->function_pointers.select_t_to_p == 2) {
            loggers_with_data_array.logger_pointers[log_index]->function_pointers.temp_to_perm_final_p(&loggers_with_data_array.logger_pointers[log_index]->data_union,p);
          }
        
          // Luxury feature to be added later
          if (loggers_with_data_array.logger_pointers[log_index]->logger_extend_index != -1) {
            #ifdef Union_trace_verbal_setting
              printf("Updating logger_conditional_extend_array[%d] to 1 (max length = %d)\n",loggers_with_data_array.logger_pointers[log_index]->logger_extend_index,max_conditional_extend_index);
            #endif
            // The user can set a condtional_extend_index, so that the evaluation of this specific conditional can be taken easily from extend
            logger_conditional_extend_array[loggers_with_data_array.logger_pointers[log_index]->logger_extend_index] = 1;
            // Are all reset to 0 for each new ray
            #ifdef Union_trace_verbal_setting
              printf("Updated extend index sucessfully\n");
            #endif
          
            //printf("extend_array[%d] = 1 \n",loggers_with_data_array.logger_pointers[log_index]->logger_extend_index);
          }
        
          // Need to remove the current element from logger_with_data as it has been cleared and written to disk
          // The remaining elements is passed on to the next Union_master as it may fulfill the conditional after that master
          if (global_master_list_master->elements[global_master_list_master->num_elements-1].component_index != INDEX_CURRENT_COMP) {
            // Move current logger pointer in logger_with_data to end position
            loggers_with_data_array.logger_pointers[log_index] = loggers_with_data_array.logger_pointers[loggers_with_data_array.used_elements-1];
            // Decrease logger_with_data.used_elements with 1
            loggers_with_data_array.used_elements--;
          
          }
        
        
        } else {
           // Conditional status was 0, clear temp data for this logger, but only if this is the last Union_master,
           //  as the logger data can be written if one of the ray fulfills the conditional afer one of the
           //  subsequent Union masters.
           // The job of cleaning was moved to the start of trace on 15/5/2017
           //if (global_master_list_master->elements[global_master_list_master->num_elements-1].component_index == INDEX_CURRENT_COMP)
           //  loggers_with_data_array.logger_pointers[log_index]->function_pointers.clear_temp(&loggers_with_data_array.logger_pointers[log_index]->data_union);
        }
      }
      // Perform the same with abs_loggers and their conditionals
      for (log_index=abs_loggers_with_data_array.used_elements-1;log_index>-1;log_index--) {
        // Check all conditionals attatched to the current logger
        this_abs_logger = abs_loggers_with_data_array.abs_logger_pointers[log_index];
        conditional_status = 1;
        for (iterator=0;iterator<abs_loggers_with_data_array.abs_logger_pointers[log_index]->conditional_list.num_elements;iterator++) {
          // Call this particular conditional. If it fails, report the status and break
          //printf("checking conditional! \n");
          #ifdef Union_trace_verbal_setting
            printf("Checking conditional number %d for abs logger named %s \n",iterator, abs_loggers_with_data_array.abs_logger_pointers[log_index]->name);
          #endif
          if (0 == this_abs_logger->conditional_list.conditional_functions[iterator](
                         this_abs_logger->conditional_list.p_data_unions[iterator],
                         &ray_position, &ray_velocity, &p, &t, &current_volume,
                         &number_of_scattering_events, scattered_flag, scattered_flag_VP)) {
            conditional_status = 0;
            break;
          }
        }
        if (conditional_status == 1) {
          // If a logger does not have a conditional, it will write directly to perm, and not even add it to the loggers_with_data_array, thus we know the temp_to_perm function needs to be called
          // The input for the temp_to_perm function is a pointer to the logger_data_union for the appropriate logger
          abs_loggers_with_data_array.abs_logger_pointers[log_index]->function_pointers.temp_to_perm(&abs_loggers_with_data_array.abs_logger_pointers[log_index]->data_union);
        
          // Luxury feature to be added later
          if (abs_loggers_with_data_array.abs_logger_pointers[log_index]->abs_logger_extend_index != -1) {
            #ifdef Union_trace_verbal_setting
              printf("Updating logger_conditional_extend_array[%d] to 1 (max length = %d)\n",abs_loggers_with_data_array.abs_logger_pointers[log_index]->abs_logger_extend_index,max_conditional_extend_index);
            #endif
            // The user can set a condtional_extend_index, so that the evaluation of this specific conditional can be taken easily from extend
            abs_logger_conditional_extend_array[abs_loggers_with_data_array.abs_logger_pointers[log_index]->abs_logger_extend_index] = 1;
            // Are all reset to 0 for each new ray
            #ifdef Union_trace_verbal_setting
              printf("Updated extend index sucessfully\n");
            #endif
          
            //printf("extend_array[%d] = 1 \n",loggers_with_data_array.logger_pointers[log_index]->logger_extend_index);
          }
        
          // Need to remove the current element from logger_with_data as it has been cleared and written to disk
          // The remaining elements is passed on to the next Union_master as it may fulfill the conditional after that master
          if (global_master_list_master->elements[global_master_list_master->num_elements-1].component_index != INDEX_CURRENT_COMP) {
            // Move current logger pointer in logger_with_data to end position
            abs_loggers_with_data_array.abs_logger_pointers[log_index] = abs_loggers_with_data_array.abs_logger_pointers[abs_loggers_with_data_array.used_elements-1];
            // Decrease logger_with_data.used_elements with 1
            abs_loggers_with_data_array.used_elements--;
          
          }
        
        
        } else {
           // Conditional status was 0, clear temp data for this logger, but only if this is the last Union_master,
           //  as the logger data can be written if one of the ray fulfills the conditional afer one of the
           //  subsequent Union masters.
           // The job of cleaning was moved to the start of trace on 15/5/2017
           //if (global_master_list_master->elements[global_master_list_master->num_elements-1].component_index == INDEX_CURRENT_COMP)
           //  loggers_with_data_array.logger_pointers[log_index]->function_pointers.clear_temp(&loggers_with_data_array.logger_pointers[log_index]->data_union);
        }
      }
      
    }
        
    if (enable_tagging && stop_tagging_ray == 0) {
      conditional_status = 1;
      for (iterator=0;iterator<tagging_conditional_list->num_elements;iterator++) {
        // Call this particular conditional. If it fails, report the status and break
        // Since a conditional can work for a logger and master_tagging at the same time, it may be evaluated twice
        //printf("checking conditional! \n");
        #ifdef Union_trace_verbal_setting
          printf("Checking tagging conditional number %d\n",iterator);
        #endif
        if (0 == tagging_conditional_list->conditional_functions[iterator](
                         tagging_conditional_list->p_data_unions[iterator],
                         &ray_position,&ray_velocity,&p,&t,&current_volume,
                         &number_of_scattering_events,scattered_flag,scattered_flag_VP)) {
          conditional_status = 0;
          break;
        }
      }
      if (conditional_status == 1) {
        tagging_conditional_extend = 1;
        #ifdef Union_trace_verbal_setting
          printf("Before adding statistics to node: current_tagging_nodbe->intensity = %f\n",current_tagging_node->intensity);
          printf("Before adding statistics to node: current_tagging_node->number_of_rays = %d\n",current_tagging_node->number_of_rays);
        #endif
        
          add_statistics_to_node(current_tagging_node,&ray_position, &ray_velocity, &p, &tagging_leaf_counter);
        
        #ifdef Union_trace_verbal_setting
          printf("After adding statistics to node: current_tagging_node->intensity = %f\n",current_tagging_node->intensity);
          printf("After adding statistics to node: current_tagging_node->number_of_rays = %d\n",current_tagging_node->number_of_rays);
        #endif
      }
    }
        
    // Move the rays a nano meter away from the surface it left, in case activation counter > 1, this will prevent the ray from starting on a volume boundery
    x += vx*1E-9; y += vy*1E-9; z += vz*1E-9; t += 1E-9;
        
  } else {
    ABSORB; // Absorb rays that didn't exit correctly for whatever reason
    // Could error log here
  }
  
  // TEST
  // Stores nubmer of scattering events in global master list so that another master with inherit_number_of_scattering_events can continue
  global_master_list_master->elements[this_global_master_index].stored_number_of_scattering_events = number_of_scattering_events;
  
  
%}


SAVE
%{
%}


FINALLY
%{
// write out histories from tagging system if enabled
if (enable_tagging) {
    if (finally_verbal) printf("Writing tagging tree to disk \n");
    if (finally_verbal) printf("Number of leafs = %d \n",tagging_leaf_counter);
    // While writing the tagging tree to disk, all the leafs are deallocated
    write_tagging_tree(&master_tagging_node_list, Volumes, tagging_leaf_counter, number_of_volumes);
}
if (master_tagging_node_list.num_elements > 0) free(master_tagging_node_list.elements);

MPI_MASTER(
  if (record_absorption == 1) write_events_to_file(absorption_index, absorption_event_data);
);


if (finally_verbal) printf("Freeing variables which are always allocated \n");
// free allocated arrays specific to this master union component
free(scattered_flag);
free(my_trace);
free(pre_allocated1);
free(pre_allocated2);
free(pre_allocated3);
free(number_of_processes_array);
free(Geometries);

if (finally_verbal) printf("Freeing intersection_time_table \n");
for (iterator = 1;iterator < intersection_time_table.num_volumes;iterator++){
    free(intersection_time_table.intersection_times[iterator]);
}

free(intersection_time_table.n_elements);
free(intersection_time_table.calculated);
free(intersection_time_table.intersection_times);

if (free_tagging_conditioanl_list == 1) free(tagging_conditional_list);

/*
if (tagging_conditional_list->num_elements > 0) {
  free(tagging_conditional_list.conditional_functions);
  free(tagging_conditional_list.p_data_unions);
}
*/

if (finally_verbal) printf("Freeing lists for individual volumes \n");
for (volume_index=0;volume_index<number_of_volumes;volume_index++) {
  
  if (finally_verbal) printf("  Freeing geometry\n");
  if (Volumes[volume_index]->geometry.intersect_check_list.num_elements > 0) free(Volumes[volume_index]->geometry.intersect_check_list.elements);
  if (Volumes[volume_index]->geometry.destinations_list.num_elements > 0) free(Volumes[volume_index]->geometry.destinations_list.elements);
  if (Volumes[volume_index]->geometry.reduced_destinations_list.num_elements > 0) free(Volumes[volume_index]->geometry.reduced_destinations_list.elements);
  if (Volumes[volume_index]->geometry.children.num_elements > 0) free(Volumes[volume_index]->geometry.children.elements);
  if (Volumes[volume_index]->geometry.direct_children.num_elements > 0) free(Volumes[volume_index]->geometry.direct_children.elements);
  if (Volumes[volume_index]->geometry.masked_by_list.num_elements > 0) free(Volumes[volume_index]->geometry.masked_by_list.elements);
  if (Volumes[volume_index]->geometry.masked_by_mask_index_list.num_elements > 0) free(Volumes[volume_index]->geometry.masked_by_mask_index_list.elements);
  if (Volumes[volume_index]->geometry.mask_list.num_elements > 0) free(Volumes[volume_index]->geometry.mask_list.elements);
  if (Volumes[volume_index]->geometry.mask_intersect_list.num_elements > 0) free(Volumes[volume_index]->geometry.mask_intersect_list.elements);
  if (Volumes[volume_index]->geometry.next_volume_list.num_elements > 0) free(Volumes[volume_index]->geometry.next_volume_list.elements);
  // Add dealocation of logging
  
  if (finally_verbal) printf("  Freeing physics\n");
  if (volume_index > 0) { // Volume 0 does not have physical properties allocated
    free(scattered_flag_VP[volume_index]);
    if (Volumes[volume_index]->geometry.process_rot_allocated == 1) {
          free(Volumes[volume_index]->geometry.process_rot_matrix_array);
          free(Volumes[volume_index]->geometry.transpose_process_rot_matrix_array);
          Volumes[volume_index]->geometry.process_rot_allocated = 0;
    }
    if (on_int_list(Volume_copies_allocated,volume_index))
      // This is a local copy of a volume, deallocate that local copy (all the allocated memory attachted to it was just deallocated, so this should not leave any leaks)
      free(Volumes[volume_index]);
    else
      // Only free p_physics for vacuum volumes for the original at the end (there is a p_physics allocated for each vacuum volume)
      if (Volumes[volume_index]->p_physics->is_vacuum == 1 ) free(Volumes[volume_index]->p_physics);
  }
  
  if (finally_verbal) printf("  Freeing loggers\n");
  if (Volumes[volume_index]->loggers.num_elements >0) {
    for (iterator=0;iterator<Volumes[volume_index]->loggers.num_elements;iterator++) {
      free(Volumes[volume_index]->loggers.p_logger_volume[iterator].p_logger_process);
    }
    free(Volumes[volume_index]->loggers.p_logger_volume);
  }
  
  if (finally_verbal) printf("  Freeing abs_loggers\n");
  if (Volumes[volume_index]->abs_loggers.num_elements > 0) {
      free(Volumes[volume_index]->abs_loggers.p_abs_logger);
  }
  // Need to free Volumes[volume_index], but that crashes??
  if (finally_verbal) printf("  Freeing Volumes[index]\n");
  //free(Volumes[volume_index]);
  if (finally_verbal) printf("  Managed to free Volumes[index]\n");
}

free(scattered_flag_VP);

if (finally_verbal) printf("Freeing starting lists \n");
if (starting_lists.allowed_starting_volume_logic_list.num_elements > 0) free(starting_lists.allowed_starting_volume_logic_list.elements);
if (starting_lists.reduced_start_list.num_elements > 0) free(starting_lists.reduced_start_list.elements);
if (starting_lists.start_logic_list.num_elements > 0) free(starting_lists.start_logic_list.elements);

if (finally_verbal) printf("Freeing mask lists \n");
if (mask_status_list.num_elements>0) free(mask_status_list.elements);
if (current_mask_intersect_list_status.num_elements>0) free(current_mask_intersect_list_status.elements);
if (mask_volume_index_list.num_elements>0) free(mask_volume_index_list.elements);

if (finally_verbal) printf("Freeing component index list \n");
if (geometry_component_index_list.num_elements>0) free(geometry_component_index_list.elements);


if (finally_verbal) printf("Freeing Volumes \n");
free(Volumes);

// Free global allocated arrays if this is the last master union component in the instrument file

if (global_master_list_master->elements[global_master_list_master->num_elements-1].component_index == INDEX_CURRENT_COMP) {
    if (finally_verbal) printf("Freeing global arrays because this is the last Union master component\n");
    
    // Freeing lists allocated in Union_initialization
    //#ifdef PROCESS_DETECTOR
        if (finally_verbal) printf("Freeing global process list \n");
        if (global_process_list_master->num_elements > 0) free(global_process_list_master->elements);
    //#endif

    //#ifdef MATERIAL_DETECTOR
        if (finally_verbal) printf("Freeing global material list \n");
        if (global_material_list_master->num_elements > 0) free(global_material_list_master->elements);
    //#endif

    //#ifdef ANY_GEOMETRY_DETECTOR_DECLARE
        if (finally_verbal) printf("Freeing global geometry list \n");
        if (global_geometry_list_master->num_elements > 0) free(global_geometry_list_master->elements);
    //#endif
    
    //#ifdef MASTER_DETECTOR
        if (finally_verbal) printf("Freeing global master list \n");
        if (global_master_list_master->num_elements > 0) free(global_master_list_master->elements);
    //#endif
    
    
    //#ifdef UNION_LOGGER_DECLARE
    if (finally_verbal) printf("Freeing global logger lists \n");
    for (iterator=0;iterator<global_all_volume_logger_list_master->num_elements;iterator++) {
      if (global_all_volume_logger_list_master->elements[iterator].logger->conditional_list.num_elements > 0) {
        free(global_all_volume_logger_list_master->elements[iterator].logger->conditional_list.conditional_functions);
        free(global_all_volume_logger_list_master->elements[iterator].logger->conditional_list.p_data_unions);
      }
    }
    if (global_all_volume_logger_list_master->num_elements > 0) free(global_all_volume_logger_list_master->elements);
    
    
    for (iterator=0;iterator<global_specific_volumes_logger_list_master->num_elements;iterator++) {
      if (global_specific_volumes_logger_list_master->elements[iterator].logger->conditional_list.num_elements > 0) {
        free(global_specific_volumes_logger_list_master->elements[iterator].logger->conditional_list.conditional_functions);
        free(global_specific_volumes_logger_list_master->elements[iterator].logger->conditional_list.p_data_unions);
      }
    }
    if (global_specific_volumes_logger_list_master->num_elements > 0) free(global_specific_volumes_logger_list_master->elements);
    
    if (finally_verbal) printf("Freeing global abs logger lists \n");
    for (iterator=0;iterator<global_all_volume_abs_logger_list_master->num_elements;iterator++) {
      if (global_all_volume_abs_logger_list_master->elements[iterator].abs_logger->conditional_list.num_elements > 0) {
        free(global_all_volume_abs_logger_list_master->elements[iterator].abs_logger->conditional_list.conditional_functions);
        free(global_all_volume_abs_logger_list_master->elements[iterator].abs_logger->conditional_list.p_data_unions);
      }
    }
    if (global_all_volume_abs_logger_list_master->num_elements > 0) free(global_all_volume_abs_logger_list_master->elements);
    
    
    for (iterator=0;iterator<global_specific_volumes_abs_logger_list_master->num_elements;iterator++) {
      if (global_specific_volumes_abs_logger_list_master->elements[iterator].abs_logger->conditional_list.num_elements > 0) {
        free(global_specific_volumes_abs_logger_list_master->elements[iterator].abs_logger->conditional_list.conditional_functions);
        free(global_specific_volumes_abs_logger_list_master->elements[iterator].abs_logger->conditional_list.p_data_unions);
      }
    }
    if (global_specific_volumes_abs_logger_list_master->num_elements > 0) free(global_specific_volumes_abs_logger_list_master->elements);
    //#endif

    if (finally_verbal) printf("Freeing global tagging conditional lists \n");
    for (iterator=0;iterator<global_tagging_conditional_list_master->num_elements;iterator++) {
      if (global_tagging_conditional_list_master->elements[iterator].conditional_list.num_elements > 0) {
        free(global_tagging_conditional_list_master->elements[iterator].conditional_list.conditional_functions);
        free(global_tagging_conditional_list_master->elements[iterator].conditional_list.p_data_unions);
      }
    }
    if (global_tagging_conditional_list_master->num_elements>0) free(global_tagging_conditional_list_master->elements);
    
    /*
    if (finally_verbal) printf("Freeing global tagging conditional list \n");
    if (global_tagging_conditional_list_master->num_elements > 0) free(global_tagging_conditional_list_master->elements);
    */
}

%}


MCDISPLAY
%{
  // mcdisplay is handled in the component files for each geometry and called here. The line function is only available in this section, and not through functions,
  //   so all the lines to be drawn for each volume are collected in a structure that is then drawn here.
  magnify("xyz");
  struct lines_to_draw lines_to_draw_master;
  for (volume_index = 1; volume_index < number_of_volumes; volume_index++) {
        if (Volumes[volume_index]->geometry.visualization_on == 1) {
            lines_to_draw_master.number_of_lines = 0;
            
            Volumes[volume_index]->geometry.mcdisplay_function(&lines_to_draw_master,volume_index,Geometries,number_of_volumes);
            
            for (iterator = 0;iterator<lines_to_draw_master.number_of_lines;iterator++) {
               if (lines_to_draw_master.lines[iterator].number_of_dashes == 1) {
                 line(lines_to_draw_master.lines[iterator].point1.x,lines_to_draw_master.lines[iterator].point1.y,lines_to_draw_master.lines[iterator].point1.z,lines_to_draw_master.lines[iterator].point2.x,lines_to_draw_master.lines[iterator].point2.y,lines_to_draw_master.lines[iterator].point2.z);
               }
               else {
                 dashed_line(lines_to_draw_master.lines[iterator].point1.x,lines_to_draw_master.lines[iterator].point1.y,lines_to_draw_master.lines[iterator].point1.z,lines_to_draw_master.lines[iterator].point2.x,lines_to_draw_master.lines[iterator].point2.y,lines_to_draw_master.lines[iterator].point2.z,lines_to_draw_master.lines[iterator].number_of_dashes);
               }
            }
            
            if (lines_to_draw_master.number_of_lines>0) free(lines_to_draw_master.lines);
        }
   }

%}

END<|MERGE_RESOLUTION|>--- conflicted
+++ resolved
@@ -60,15 +60,6 @@
                    inherit_number_of_scattering_events=0,
                    record_absorption=0,
                    string init="init")
-<<<<<<< HEAD
-=======
-/*
-OUTPUT PARAMETERS (global_master_element, this_global_master_index, previous_master_index, geometry_list_index, intersection_time_table, Volumes, Volume_copies, Geometries, starting_lists, r, r_start, v, error_msg, component_error_msg, string_output, number_of_volumes, volume_index, process_index, solutions, max_number_of_processes, limit, solution, min_solution, min_volume, time_found, intersection_time, min_intersection_time, process, process_start, my_trace, p_my_trace, my_trace_fraction_control, k, k_new, k_old, v_length, my_sum, my_sum_plus_abs, culmative_probability, mc_prop, time_to_scattering, length_to_scattering, length_to_boundery, time_to_boundery, selected_process, scattering_event, time_propagated_without_scattering, a_next_volume_found, next_volume,  next_volume_priority, done, current_volume, number_of_solutions, number_of_solutions_static, check, start, intersection_with_children, geometry_output, tree_next_volume, pre_allocated1, pre_allocated2, pre_allocated3, ray_position, ray_velocity, ray_velocity_final, volume_0_found, scattered_flag, scattered_flag_VP, master_transposed_rotation_matrix, temp_rotation_matrix, non_rotated_position, rotated_position, stop_tagging_ray, stop_creating_nodes, enable_tagging_check, master_tagging_node_list, current_tagging_node, tagging_leaf_counter, number_of_scattering_events, real_transmission_probability, mc_transmission_probability, number_of_masks, number_of_masked_volumes,need_to_run_within_which_volume, mask_index_main, mask_iterator, mask_status_list, current_mask_intersect_list_status, mask_volume_index_list, geometry_component_index_list, Volume_copies_allocated, p_old, this_logger, this_abs_logger, conditional_status, tagging_conditional_list, free_tagging_conditioanl_list, logger_conditional_extend_array, abs_logger_conditional_extend_array, tagging_conditional_extend, max_conditional_extend_index,safty_distance,safty_distance2, number_of_processes_array,temporary_focus_data,focus_data_index, starting_volume_warning, iterator, non_isotropic_found, number_of_process_interacts_set, total_process_interact, index_of_lacking_process, log_index, mask_check, mask_start, wavevector, wavevector_rotated, k_rotated, ray_velocity_rotated, ray_sucseeded, r_old, initial_weight, abs_weight_factor)
-*/
-/*
-OUTPUT PARAMETERS (global_master_element, this_global_master_index, previous_master_index, geometry_list_index, intersection_time_table, Volumes, Volume_copies, Geometries, starting_lists, error_msg, component_error_msg, number_of_volumes, volume_index, process_index, solutions, max_number_of_processes, limit, solution, min_solution, min_volume, time_found, intersection_time, min_intersection_time, process, process_start, my_trace, p_my_trace, my_trace_fraction_control, v_length, my_sum, my_sum_plus_abs, culmative_probability, mc_prop, time_to_scattering, length_to_scattering, length_to_boundery, time_to_boundery, selected_process, scattering_event, time_propagated_without_scattering, a_next_volume_found, next_volume,  next_volume_priority, done, current_volume, number_of_solutions, number_of_solutions_static, check, start, intersection_with_children, geometry_output, tree_next_volume, pre_allocated1, pre_allocated2, pre_allocated3, ray_position, ray_velocity, ray_velocity_final, volume_0_found, scattered_flag, scattered_flag_VP, master_transposed_rotation_matrix, temp_rotation_matrix, non_rotated_position, rotated_position, stop_tagging_ray, stop_creating_nodes, enable_tagging_check, master_tagging_node_list, current_tagging_node, tagging_leaf_counter, number_of_scattering_events, real_transmission_probability, mc_transmission_probability, number_of_masks, number_of_masked_volumes,need_to_run_within_which_volume, mask_index_main, mask_iterator, mask_status_list, current_mask_intersect_list_status, mask_volume_index_list, geometry_component_index_list, Volume_copies_allocated, p_old, this_logger, this_abs_logger, conditional_status, tagging_conditional_list, free_tagging_conditioanl_list, logger_conditional_extend_array, abs_logger_conditional_extend_array, tagging_conditional_extend, max_conditional_extend_index,safty_distance,safty_distance2, number_of_processes_array,temporary_focus_data,focus_data_index, starting_volume_warning, iterator, non_isotropic_found, number_of_process_interacts_set, total_process_interact, index_of_lacking_process, log_index, mask_check, mask_start, wavevector, wavevector_rotated, ray_velocity_rotated, ray_sucseeded, initial_weight, abs_weight_factor)
-*/
->>>>>>> d7fdbe7cb... Manual merge of branch without polymorphism into McStas 3.0 branch.
 OUTPUT PARAMETERS ()
 DEPENDENCY "-I@MCCODE_LIB@/share/"
 NOACC
@@ -1380,11 +1371,7 @@
               process = &Volumes[current_volume]->p_physics->p_scattering_array[p_index];
               
               int physics_output;
-<<<<<<< HEAD
               physics_output = physics_my(process->eProcess, p_my_trace, k_rotated, process->data_transfer,&Volumes[current_volume]->geometry.focus_data_array.elements[focus_data_index], _particle);
-=======
-              physics_output = physics_my(process->eProcess, p_my_trace, k_rotated, process->data_transfer,&Volumes[current_volume]->geometry.focus_data_array.elements[focus_data_index]);
->>>>>>> d7fdbe7cb... Manual merge of branch without polymorphism into McStas 3.0 branch.
 
               
               my_sum += *p_my_trace;
@@ -1655,15 +1642,9 @@
             // CPU Only
             //if (0 == Volumes[current_volume]->p_physics->p_scattering_array[selected_process].scattering_function(k_new,k,&p,Volumes[current_volume]->p_physics->p_scattering_array[selected_process].data_transfer,&Volumes[current_volume]->geometry.focus_data_array.elements[0])) {
             // GPU Version with flexible function
-<<<<<<< HEAD
+
             process = &Volumes[current_volume]->p_physics->p_scattering_array[selected_process];
-=======
-<<<<<<< HEAD
->>>>>>> e41992d0
             if (0 == physics_scattering(process->eProcess, k_new, k, &p, process->data_transfer, &Volumes[current_volume]->geometry.focus_data_array.elements[0], _particle)) {
-=======
-            if (0 == physics_scattering(process->eProcess, k_new, k, &p, process->data_transfer, &Volumes[current_volume]->geometry.focus_data_array.elements[0])) {
->>>>>>> d7fdbe7cb... Manual merge of branch without polymorphism into McStas 3.0 branch.
               /*
               // PowderN and Single_crystal requires the option of absorbing the neutron, which is weird. If there is a scattering probability, there should be a new direction.
               // It can arise from need to simplify sampling process and end up in cases where weight factor is 0, and the ray should be absorbed in these cases
