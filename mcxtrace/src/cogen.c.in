--- conflicted
+++ resolved
@@ -481,10 +481,7 @@
       } else {
         coutf("  %s* %s;", instr_formal_type_names_real[c_formal->type], c_formal->id);
       }
-<<<<<<< HEAD
-=======
           } else if (c_formal->type != instr_type_string) {
->>>>>>> 9b19fad7
             coutf("  %s %s;", instr_formal_type_names_real[c_formal->type], c_formal->id);
           }
           else  /* array parameter */ {
