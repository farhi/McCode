--- conflicted
+++ resolved
@@ -30,17 +30,10 @@
 * Example: Source_div_quasi(xwidth=0.1, yheight=0.1, focus_aw=2, focus_ah=2, E0=14, dE=2, gauss=0)
 *
 * %Parameters
-<<<<<<< HEAD
-* xwidth: [m]     Width of source
-* yheight: [m]    Height of source
+* xwidth:   [m]   Width of source
+* yheight:  [m]   Height of source
 * focus_aw: [rad] Std. dev. (Gaussian) or maximal (uniform) horz. width divergence. focus_xw overrrides if it is more restrictive.
 * focus_ah: [rad] Std. dev. (Gaussian) or maximal (uniform) vert. height divergence. focus_yh overrrides if it is more restrictive.
-=======
-* xwidth:   [m]   Width of source
-* yheight:  [m]   Height of source
-* focus_aw: [rad] Std. dev. (Gaussian) or maximal (uniform) horz. width divergence
-* focus_ah: [rad] Std. dev. (Gaussian) or maximal (uniform) vert. height divergence
->>>>>>> 17c8c3ff
 * focus_xw: [m]   Width of sampling window
 * focus_yh: [m]   Height of sampling window
 * dist:     [m]   Downstream distance to place sampling target window
@@ -257,7 +250,7 @@
   }else if (lambda0){
     if (!dlambda){
       l=lambda0;
-    }else if (gauss){
+    }else if (gauss){mcxtrace-comps/sources/Source_div_quasi.comp
       l=lambda0+dlambda*randnorm();
     }else{
       l=randpm1()*dlambda + lambda0;
