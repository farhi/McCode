/*******************************************************************************
*
* McXtrace, X-ray tracing package
*         Copyright, All rights reserved
*         Risoe National Laboratory, Roskilde, Denmark
*         University of Copenhagen, Denmark
*         Institut Laue Langevin, Grenoble, France
*
* Component: Source_div
*
* %I
* Written by: Erik Knudsen 
* Date: November 11, 2009
* Version: $Revision$
* Origin: Risoe
* Release: McXtrace 0.1
*
* X-ray source with Gaussian or uniform divergence
*
* %D
* A flat rectangular surface source with uniform or Gaussian divergence profile and focussing.
* If the parametere gauss is not set (the default) the divergence profile is flat
* in the range [-focus_ax,focus_ay]. If gauss is set, the focux_ax,focus_ay is considered
* the standard deviation of the gaussian profile.
* Currently focussing is only active for flat profile. The "focus window" is defined by focus_xw,focus_yh and dist.
* The spectral intensity profile is uniformly distributed in the energy interval defined by e0+-dE/2 or 
* by wavelength lambda0+-dlambda/2
* 
* Example: Source_div(xwidth=0.1, yheight=0.1, focus_aw=2, focus_ah=2, E0=14, dE=2, gauss=0)
*
* %VALIDATION
*
* %BUGS
*
* %P
* xwidth:   [m]  Width of source.
* yheight:  [m]  Height of source.
* focus_aw:[rd] Standard deviation (Gaussian) or maximal (uniform) horz. width divergence.
* focus_ah:[rd] Standard deviation (Gaussian) or maximal (uniform) vert. height divergence.
* focus_xw: [m]   Width of sampling window
* focus_yh: [m]   Height of sampling window
* dist: [m]     Downstream distance to place sampling target window
* E0:      [keV] Mean energy of X-rays.
* dE:      [keV] Energy half spread of X-rays. If gauss==0 dE is the half-spread, i.e. E\in[E0-dE,E0+dE], if gauss!=0 it's interpreted as the standard dev. 
* lambda0: [AA] Mean wavelength of X-rays (only relevant for E0=0).
* dlambda: [AA] Wavelength half spread of X-rays.
* gauss:  [1]  Criterion: 0: uniform, 1: Gaussian distribution of energy/wavelength.
* gauss_a:   [1] Criterion: 0: uniform, 1: Gaussian divergence distribution.
* flux:   [1/(s * mm**2 *mrad**2 * energy unit]) flux per energy unit, Angs or keV.
* randomphase [1] If !=0 the photon phase is chosen randomly.
* phase [1] Value of the photon phase (if randomphase==0).
<<<<<<< Updated upstream
*
* OUTPUT PARAMETERS:
*
=======
* spectrum_file: [ ] File from which to read the spectral intensity profile
>>>>>>> Stashed changes
* %E
*******************************************************************************/

DEFINE COMPONENT Source_div
<<<<<<< HEAD
DEFINITION PARAMETERS ()
SETTING PARAMETERS (string spectrum_file="NULL", xwidth, yheight, focus_aw, focus_ah, 
=======
DEFINITION PARAMETERS (string spectrum_file=NULL)
<<<<<<< Updated upstream
SETTING PARAMETERS (xwidth, yheight, focus_aw, focus_ah, 
=======
SETTING PARAMETERS (xwidth=0, yheight=0, dist=0, focus_aw=0, focus_ah=0, focus_ar=0,radius=0,
>>>>>>> Stashed changes
>>>>>>> 0d26d298
    E0=0, dE=0, lambda0=0, dlambda=0, flux=0, gauss=0, gauss_a=0, randomphase=1, phase=0)
OUTPUT PARAMETERS ()
/* X-ray parameters: (x,y,z,kx,ky,kz,phi,t,Ex,Ey,Ez,p) */ 

SHARE
%{
  %include "read_table-lib"
%}

DECLARE
%{
<<<<<<< HEAD
  double xmin;
  double xmax;
  double ymin;
  double ymax;
=======
  double  p_init;
  double dist;
  double K;
  double dK;
  double xmin;
  double xmax;
  double xw_2;
  double focus_xw_2;
  double ymin;
  double ymax;
  double yh_2;
  double focus_yh_2;
>>>>>>> 0d26d298
  double pmul;
  double pint;
  t_Table T;
%}

INITIALIZE
%{
<<<<<<< Updated upstream

  xmin=-xwidth/2.0;
  ymin=-yheight/2.0;
  xmax=xwidth/2.0;
  ymax=yheight/2.0;
  
=======
  focus_xw_2=focus_xw/2.0;
  focus_yh_2=focus_yh/2.0;
  xmin=-xwidth/2.0;
  ymin=-yheight/2.0;
  xmax=xwidth/2.0;
  ymax=yheight/2.0;

  if(radius==0 && ( prms.xmax==prms.xmin && prms.ymin==prms.xmax) ){
    printf("ERROR(%s): No meaningful source area set. Either set radius or xwidth and yheight.\n",NAME_CURRENT_COMP);
  }

>>>>>>> Stashed changes
  if (spectrum_file){
    /*read spectrum from file*/
    int status=0;
    if ( (status=Table_Read(&(T),spectrum_file,0))==-1){
      fprintf(stderr,"Source_div(%s) Error: Could not parse file \"%s\"\n",NAME_CURRENT_COMP,spectrum_file?spectrum_file:"");
      exit(-1);
    }
    /*data is now in table t*/
    /*integrate to get total flux, assuming raw numbers have been corrected for measuring aperture*/
    int i;
    pint=0;
<<<<<<< HEAD
    t_Table *T=&(T);
    for (i=0;i<T.rows-1;i++){
      pint+=((T->data[i*T->columns+1]+T->data[(i+1)*T->columns+1])/2.0)*(T->data[(i+1)*T->columns]-T->data[i*T->columns]); 
    }
    printf("Source_div(%s) Integrated intensity radiated is %g pht/s\n",NAME_CURRENT_COMP,pint);
=======
    for (i=0;i<T.rows-1;i++){
      pint+=((T.data[i*T.columns+1]+T.data[(i+1)*T.columns+1])/2.0)*(T.data[(i+1)*T.columns]-T.data[i*T.columns]);
    }
    if (verbose){
      printf("INFO (%s): Integrated intensity radiated is %g pht/s\n",NAME_CURRENT_COMP,pint);
      if(E0) printf("INFO (%s):, E0!=0 -> assuming intensity spectrum is parametrized by energy [keV]\n",NAME_CURRENT_COMP);
    }
<<<<<<< Updated upstream
    printf("Source_div(%s) Integrated intensity radiated is %g pht/s\n",NAME_CURRENT_COMP,prms.pint);
>>>>>>> 0d26d298
    if(E0) printf("Source_div(%s) E0!=0 -> assuming intensity spectrum is parametrized by energy [keV]\n",NAME_CURRENT_COMP);
=======
>>>>>>> Stashed changes
  }else if (!E0 && !lambda0){
    fprintf(stderr,"Source_div(%s): Error: Must specify either wavelength or energy distribution\n",NAME_CURRENT_COMP);
    exit(0);  
  }  

  /*calculate the X-ray weight from the flux*/
  if (flux){
    pmul=flux;
  }else{
    pmul=1;
<<<<<<< HEAD
  }
  pmul*=1.0/((double) mcget_ncount());
=======
  }
  pmul*=1.0/((double) mcget_ncount());

  /*check if divergence limits are compatible with focus_xw, focus_yh*/
  if(focus_xw!=0){
    double maxdivh=atan((xwidth+focus_xw)/dist);
    if (focus_aw>maxdivh){
      focus_aw=maxdivh;
      if (verbose){
        fprintf(stderr,"WARNING(%s): sampling width does not support full divergence. Adjusting to focus_aw=%g rad\n",NAME_CURRENT_COMP,focus_aw);
      }
    }
  }
  if(focus_yh!=0){
    double maxdivv=atan((yheight+focus_yh)/dist);
    if (focus_ah>maxdivv){
      focus_ah=maxdivv;
      if (verbose){
        fprintf(stderr,"WARNING(%s): sampling height does not support full divergence. Adjusting to focus_ah=%g rad\n",NAME_CURRENT_COMP,focus_ah);
      }
    }
  }
>>>>>>> 0d26d298


%}

TRACE
%{
  double kk,theta_x,theta_y,l,e,k;
<<<<<<< HEAD
  p=pmul;
=======
<<<<<<< Updated upstream
  p=prms.pmul;
>>>>>>> 0d26d298
  if (!gauss_a){ 
    theta_x=(rand01()-0.5)*focus_aw;
    theta_y=(rand01()-0.5)*focus_ah;
  }else{
    theta_x=randnorm()*focus_aw;
    theta_y=randnorm()*focus_ah;
  }
  x=xmin+rand01()*xwidth;
  y=ymin+rand01()*yheight;
  z=0;
=======
  p=pmul;
>>>>>>> Stashed changes

  if (spectrum_file){
    double pp=0;
    while (pp<=0){ 
      l=T.data[0]+ (T.data[(T.rows-1)*T.columns] -T.data[0])*rand01();
      pp=Table_Value(T,l,1);
    }
    p*=pp;
    /*if E0!=0 the tabled value is assumed to be energy in keV*/
    if (E0!=0){
      k=E2K*l;
    }else{
      k=(2*M_PI/l);
    }
  }else if (E0){
    if(!dE){
      e=E0;
    }else if (gauss){
      e=E0+dE*randnorm();
    }else{
      e=randpm1()*dE + E0;
    }
    k=E2K*e;
  }else if (lambda0){
    if (!dlambda){
      l=lambda0;
    }else if (gauss){
      l=lambda0+dlambda*randnorm();
    }else{
      l=randpm1()*dlambda*0.5 + lambda0;
    }
    k=(2*M_PI/l);
  }

  kx=tan(theta_x);
  ky=tan(theta_y);
  kz=1;
  NORM(kx,ky,kz);

<<<<<<< Updated upstream
  kx*=k;
  ky*=k;
  kz*=k;
=======
  if (focus_aw!=0 || focus_ah!=0){
    if (!gauss_a){ 
      theta_x=(quasi_rand01(0)-0.5)*focus_aw;
      if(focus_xw!=0.0){
        double x0,x1,pi_x;
        x0=-focus_xw_2-dist*tan(theta_x);
        x0= MAX(xmin,x0);
        x1= focus_xw_2-dist*tan(theta_x);
        x1= MIN(xmax,x1);
        pi_x = (x1-x0)/(xwidth);
        x=x0+(x1-x0)*quasi_rand01(2);
        p*=pi_x;
      } else {
        x=xmin + quasi_rand01(2)*xwidth;
      }
      theta_y=(quasi_rand01(1)-0.5)*focus_ah;
      if(focus_yh!=0.0){
        double y0,y1,pi_y;
        y0=-focus_yh_2-dist*tan(theta_y);
        y0= MAX(ymin,y0);
        y1= focus_yh_2-dist*tan(theta_y);
        y1= MIN(ymax,y1);
        pi_y = (y1-y0)/(yheight);
        y=y0+(y1-y0)*quasi_rand01(3);
        p*=pi_y;
      } else {
        y=ymin + quasi_rand01(3)*yheight;
      }
    } else {
      theta_x=randnorm()*focus_aw;
      theta_y=randnorm()*focus_ah;
      x=xmin+rand01()*xwidth;
      y=ymin+rand01()*yheight;
    }
    kx=tan(theta_x);
    ky=tan(theta_y);
    kz=1.0;
    NORM(kx,ky,kz);
    kz*=k;
    kx*=k;
    ky*=k;
  }else{
    /*radial divergence profile*/
    double theta,phi,kp;
    if(!gauss_a){
      double sample_lim1,u2;
      sample_lim1=(1-cos(focus_ar/2.0))*0.5;
      u2=rand01()*(sample_lim1);
      phi=acos(1-2*u2);
    }else{
      do{
        phi=abs(randnorm()*focus_ar);
      } while (phi>M_PI);
    }
    theta=rand01()*2*M_PI;

    kz=k*cos(phi);
    kp=sqrt(k*k-kz*kz);
    kx=kp*sin(theta);
    ky=kp*cos(theta);

    double r=radius*sqrt(rand01());
    double th=rand01()*2*M_PI;
    x=r*cos(th);
    y=r*sin(th);
    z=0;
  }
>>>>>>> Stashed changes

  /*set polarization and phase.*/
  Ex=0;Ey=0;Ez=0;
  if (!randomphase){
    phi=phase;
  }else{
    phi=rand01()*M_2_PI;
  }

  /*set polarization vector*/
  Ex=0;Ey=0;Ez=0;

%}

MCDISPLAY
%{
  double dist=1;
  multiline(5, -xwidth/2.0, -yheight/2.0, 0.0,
                xwidth/2.0, -yheight/2.0, 0.0,
                xwidth/2.0,  yheight/2.0, 0.0,
               -xwidth/2.0,  yheight/2.0, 0.0,
               -xwidth/2.0, -yheight/2.0, 0.0);
  if (focus_aw){
    dashed_line(0,0,0, tan(focus_aw/2.0)*dist,0,dist,4);
    dashed_line(0,0,0,-tan(focus_aw/2.0)*dist,0,dist,4);
  }
  if (focus_ah){
    dashed_line(0,0,0,0, tan(focus_ah/2.0)*dist,dist,4);
    dashed_line(0,0,0,0,-tan(focus_ah/2.0)*dist,dist,4);
  }
%}

END<|MERGE_RESOLUTION|>--- conflicted
+++ resolved
@@ -49,28 +49,16 @@
 * flux:   [1/(s * mm**2 *mrad**2 * energy unit]) flux per energy unit, Angs or keV.
 * randomphase [1] If !=0 the photon phase is chosen randomly.
 * phase [1] Value of the photon phase (if randomphase==0).
-<<<<<<< Updated upstream
+* spectrum_file: [ ] File from which to read the spectral intensity profile
 *
 * OUTPUT PARAMETERS:
 *
-=======
-* spectrum_file: [ ] File from which to read the spectral intensity profile
->>>>>>> Stashed changes
 * %E
 *******************************************************************************/
 
 DEFINE COMPONENT Source_div
-<<<<<<< HEAD
 DEFINITION PARAMETERS ()
-SETTING PARAMETERS (string spectrum_file="NULL", xwidth, yheight, focus_aw, focus_ah, 
-=======
-DEFINITION PARAMETERS (string spectrum_file=NULL)
-<<<<<<< Updated upstream
-SETTING PARAMETERS (xwidth, yheight, focus_aw, focus_ah, 
-=======
-SETTING PARAMETERS (xwidth=0, yheight=0, dist=0, focus_aw=0, focus_ah=0, focus_ar=0,radius=0,
->>>>>>> Stashed changes
->>>>>>> 0d26d298
+SETTING PARAMETERS (string spectrum_file="NULL", xwidth=0, yheight=0, dist=0, focus_aw=0, focus_ah=0, focus_ar=0,radius=0,
     E0=0, dE=0, lambda0=0, dlambda=0, flux=0, gauss=0, gauss_a=0, randomphase=1, phase=0)
 OUTPUT PARAMETERS ()
 /* X-ray parameters: (x,y,z,kx,ky,kz,phi,t,Ex,Ey,Ez,p) */ 
@@ -82,13 +70,7 @@
 
 DECLARE
 %{
-<<<<<<< HEAD
-  double xmin;
-  double xmax;
-  double ymin;
-  double ymax;
-=======
-  double  p_init;
+  double p_init;
   double dist;
   double K;
   double dK;
@@ -100,7 +82,6 @@
   double ymax;
   double yh_2;
   double focus_yh_2;
->>>>>>> 0d26d298
   double pmul;
   double pint;
   t_Table T;
@@ -108,14 +89,6 @@
 
 INITIALIZE
 %{
-<<<<<<< Updated upstream
-
-  xmin=-xwidth/2.0;
-  ymin=-yheight/2.0;
-  xmax=xwidth/2.0;
-  ymax=yheight/2.0;
-  
-=======
   focus_xw_2=focus_xw/2.0;
   focus_yh_2=focus_yh/2.0;
   xmin=-xwidth/2.0;
@@ -127,7 +100,6 @@
     printf("ERROR(%s): No meaningful source area set. Either set radius or xwidth and yheight.\n",NAME_CURRENT_COMP);
   }
 
->>>>>>> Stashed changes
   if (spectrum_file){
     /*read spectrum from file*/
     int status=0;
@@ -139,13 +111,6 @@
     /*integrate to get total flux, assuming raw numbers have been corrected for measuring aperture*/
     int i;
     pint=0;
-<<<<<<< HEAD
-    t_Table *T=&(T);
-    for (i=0;i<T.rows-1;i++){
-      pint+=((T->data[i*T->columns+1]+T->data[(i+1)*T->columns+1])/2.0)*(T->data[(i+1)*T->columns]-T->data[i*T->columns]); 
-    }
-    printf("Source_div(%s) Integrated intensity radiated is %g pht/s\n",NAME_CURRENT_COMP,pint);
-=======
     for (i=0;i<T.rows-1;i++){
       pint+=((T.data[i*T.columns+1]+T.data[(i+1)*T.columns+1])/2.0)*(T.data[(i+1)*T.columns]-T.data[i*T.columns]);
     }
@@ -153,15 +118,9 @@
       printf("INFO (%s): Integrated intensity radiated is %g pht/s\n",NAME_CURRENT_COMP,pint);
       if(E0) printf("INFO (%s):, E0!=0 -> assuming intensity spectrum is parametrized by energy [keV]\n",NAME_CURRENT_COMP);
     }
-<<<<<<< Updated upstream
-    printf("Source_div(%s) Integrated intensity radiated is %g pht/s\n",NAME_CURRENT_COMP,prms.pint);
->>>>>>> 0d26d298
-    if(E0) printf("Source_div(%s) E0!=0 -> assuming intensity spectrum is parametrized by energy [keV]\n",NAME_CURRENT_COMP);
-=======
->>>>>>> Stashed changes
   }else if (!E0 && !lambda0){
-    fprintf(stderr,"Source_div(%s): Error: Must specify either wavelength or energy distribution\n",NAME_CURRENT_COMP);
-    exit(0);  
+    fprintf(stderr,"ERROR (%s): Error: Must specify either wavelength or energy distribution\n",NAME_CURRENT_COMP);
+    exit(-1);
   }  
 
   /*calculate the X-ray weight from the flux*/
@@ -169,10 +128,6 @@
     pmul=flux;
   }else{
     pmul=1;
-<<<<<<< HEAD
-  }
-  pmul*=1.0/((double) mcget_ncount());
-=======
   }
   pmul*=1.0/((double) mcget_ncount());
 
@@ -195,33 +150,13 @@
       }
     }
   }
->>>>>>> 0d26d298
-
 
 %}
 
 TRACE
 %{
   double kk,theta_x,theta_y,l,e,k;
-<<<<<<< HEAD
   p=pmul;
-=======
-<<<<<<< Updated upstream
-  p=prms.pmul;
->>>>>>> 0d26d298
-  if (!gauss_a){ 
-    theta_x=(rand01()-0.5)*focus_aw;
-    theta_y=(rand01()-0.5)*focus_ah;
-  }else{
-    theta_x=randnorm()*focus_aw;
-    theta_y=randnorm()*focus_ah;
-  }
-  x=xmin+rand01()*xwidth;
-  y=ymin+rand01()*yheight;
-  z=0;
-=======
-  p=pmul;
->>>>>>> Stashed changes
 
   if (spectrum_file){
     double pp=0;
@@ -255,51 +190,34 @@
     }
     k=(2*M_PI/l);
   }
-
-  kx=tan(theta_x);
-  ky=tan(theta_y);
-  kz=1;
-  NORM(kx,ky,kz);
-
-<<<<<<< Updated upstream
-  kx*=k;
-  ky*=k;
-  kz*=k;
-=======
+  /*pick a point of origin*/
+  if(!radius){
+    x=xmin+rand01()*xwidth;
+    y=ymin+rand01()*yheight;
+    z=0;
+  }else{
+    double r=radius*sqrt(rand01());
+    double th=rand01()*2*M_PI;
+    x=r*cos(th);
+    y=r*sin(th);
+    z=0;
+  }
+  /*pick a direction*/
   if (focus_aw!=0 || focus_ah!=0){
-    if (!gauss_a){ 
-      theta_x=(quasi_rand01(0)-0.5)*focus_aw;
-      if(focus_xw!=0.0){
-        double x0,x1,pi_x;
-        x0=-focus_xw_2-dist*tan(theta_x);
-        x0= MAX(xmin,x0);
-        x1= focus_xw_2-dist*tan(theta_x);
-        x1= MIN(xmax,x1);
-        pi_x = (x1-x0)/(xwidth);
-        x=x0+(x1-x0)*quasi_rand01(2);
-        p*=pi_x;
-      } else {
-        x=xmin + quasi_rand01(2)*xwidth;
-      }
-      theta_y=(quasi_rand01(1)-0.5)*focus_ah;
-      if(focus_yh!=0.0){
-        double y0,y1,pi_y;
-        y0=-focus_yh_2-dist*tan(theta_y);
-        y0= MAX(ymin,y0);
-        y1= focus_yh_2-dist*tan(theta_y);
-        y1= MIN(ymax,y1);
-        pi_y = (y1-y0)/(yheight);
-        y=y0+(y1-y0)*quasi_rand01(3);
-        p*=pi_y;
-      } else {
-        y=ymin + quasi_rand01(3)*yheight;
-      }
-    } else {
+    if (!gauss_a){
+      /*find limits of uniform sampling scheme for vertical divergence.
+        thetav should be acos(1-2*U) for U\in[0,1]. for theta measured from vertical axis
+        we only use a sub-interval for U and measure from horizontal plane.*/
+      double sample_lim1,u2;
+      sample_lim1=(1-cos(M_PI_2 - focus_ah/2.0))*0.5;
+      u2=randpm1()*(sample_lim1-0.5) + 0.5;
+      theta_x = randpm1()*focus_aw/2.0;
+      theta_y = acos(1-2*u2) - M_PI_2;
+    }else{
       theta_x=randnorm()*focus_aw;
       theta_y=randnorm()*focus_ah;
-      x=xmin+rand01()*xwidth;
-      y=ymin+rand01()*yheight;
-    }
+    }
+
     kx=tan(theta_x);
     ky=tan(theta_y);
     kz=1.0;
@@ -326,14 +244,7 @@
     kp=sqrt(k*k-kz*kz);
     kx=kp*sin(theta);
     ky=kp*cos(theta);
-
-    double r=radius*sqrt(rand01());
-    double th=rand01()*2*M_PI;
-    x=r*cos(th);
-    y=r*sin(th);
-    z=0;
-  }
->>>>>>> Stashed changes
+  }
 
   /*set polarization and phase.*/
   Ex=0;Ey=0;Ez=0;
@@ -342,10 +253,6 @@
   }else{
     phi=rand01()*M_2_PI;
   }
-
-  /*set polarization vector*/
-  Ex=0;Ey=0;Ez=0;
-
 %}
 
 MCDISPLAY
