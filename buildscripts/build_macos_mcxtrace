--- conflicted
+++ resolved
@@ -33,30 +33,9 @@
 eval "$(conda shell.bash hook)"
 conda activate ${MCINSTALL_PREFIX}/mcxtrace/${MCVERSION}/miniconda3
 
-<<<<<<< HEAD
-./mkdist mcxtrace $1 "" "" mac "" -- OSXapp
-./mkdist mcxtrace-comps $1 "" "" mac "" -- OSXapp
-./mkdist mcxtrace-tools-matlab-mxplot $1 tools/matlab/mcplot/ "" mac "" -- OSXapp
-./mkdist mcxtrace-tools-matlab-mxdisplay $1 tools/matlab/mcdisplay/ "" mac "" -- OSXapp
-./mkdist mcxtrace-tools-python-mxplot-pyqtgraph $1 tools/Python/mcplot/pyqtgraph/ "" mac "" -- OSXapp
-./mkdist mcxtrace-tools-python-mxplot-matplotlib $1 tools/Python/mcplot/matplotlib/ "" mac "" -- OSXapp
-./mkdist mcxtrace-tools-python-mxrun $1 tools/Python/mcrun/ "" mac "" -- OSXapp
-./mkdist mcxtrace-tools-python-mxdoc $1 tools/Python/mcdoc/ "" mac "" -- OSXapp
-./mkdist mcxtrace-tools-python-mxgui $1 tools/Python/mcgui/ "" mac "" -- OSXapp
-./mkdist mcxtrace-tools-python-mcodelib $1 tools/Python/mccodelib/ "" mac "" -- OSXapp
-./mkdist mcxtrace-tools-python-mxdisplay-webgl $1 tools/Python/mcdisplay/webgl/ "" mac "" -- OSXapp
-./mkdist mcxtrace-tools-python-mxdisplay-pyqtgraph $1 tools/Python/mcdisplay/pyqtgraph/ "" mac "" -- OSXapp
-./mkdist mcxtrace-clusterscripts $1 tools/cluster-scripts/ "" mac "" -- OSXapp
-./mkdist mcxtrace-manuals $1 docpkg/manuals/mcxtrace/ "" mac "" -- OSXapp
-
-cd 3rdparty/mcpl
-if [ -d build ]; then
-    rm -rf build
-=======
 # Temporary workaround for issue with conda...
 if [ ! -f ${MCINSTALL_PREFIX}/mcxtrace/${MCVERSION}/miniconda3/lib/librhash.0.dylib ]; then
     ln -sf ${MCINSTALL_PREFIX}/mcxtrace/${MCVERSION}/miniconda3/lib/librhash.1.dylib ${MCINSTALL_PREFIX}/mcxtrace/${MCVERSION}/miniconda3/lib/librhash.0.dylib
->>>>>>> ed7bf014
 fi
 
 cd $WORK
